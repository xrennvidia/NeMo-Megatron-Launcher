--- conflicted
+++ resolved
@@ -489,105 +489,22 @@
         return job_id
 
 
-<<<<<<< HEAD
-class ComputeMinhashes(DataCurationStage):
-    """ DataCurationStage for performing quality filtering on documents """
-=======
 class PrepareTaskData(DataCurationStage):
     """DataCurationStage for preparing the task specific ngrams"""
->>>>>>> 7a469948
-
-    def __init__(self, cfg):
-        super().__init__(cfg)
-
-    def setup_stage_vars(self, cfg):
-        """Setup the stage vars, i.e. stage name and stage cfg"""
-<<<<<<< HEAD
-        self.stage_name = "compute_minhashes"
-        self.stage_cfg = cfg.get("compute_minhashes")
-=======
+
+    def __init__(self, cfg):
+        super().__init__(cfg)
+
+    def setup_stage_vars(self, cfg):
+        """Setup the stage vars, i.e. stage name and stage cfg"""
         self.stage_name = "prepare_task_data"
         self.stage_cfg = cfg["task_deduplication"].get("prepare_task_data")
->>>>>>> 7a469948
-
-    def make_stage_command_groups(self, stage_cfg_path: Path) -> List[List[str]]:
-        """ Builds the command groups for the current stage """
-        stage_cfg = self.stage_cfg
-
-        command_groups = [[]]
-<<<<<<< HEAD
-
-        # Create the list of arguments for the filter_documents command
-        args = create_args_list(
-            replace_underscore=True,
-            log_dir=self.log_folder,
-            log_frequency=stage_cfg.get("log_frequency"),
-            input_data_dirs=stage_cfg.get("input_data_dirs"),
-            minhash_length=stage_cfg.get("minhash_length"),
-            char_ngram=stage_cfg.get("char_ngram"),
-            hash_bytes=stage_cfg.get("hash_bytes"),
-            seed=stage_cfg.get("seed"),
-            output_minhash_dir=self.results_folder / "minhashes",
-            num_files=stage_cfg.get("num_files"),
-            files_per_partition=stage_cfg.get("files_per_partition"),
-            scheduler_file=self.results_folder / "scheduler.json",
-        )
-
-        # minhashes_path = self._launcher_scripts_path / "nemo_launcher/collections/nemo-data-curator/ndc/gpu_deduplication/compute_minhashes.py"
-
-        runscript = " \\\n  ".join(["compute_minhashes", *args])
-        runscript_path = os.path.join(self.results_folder, "compute_minhashes.sh")
-
-        with open(runscript_path, "w") as f:
-            f.write(runscript)
-
-        core_command = [self.make_dask_command_string(runscript_path)]
-
-        core_command_string = " \\\n  ".join(core_command)
-        command_groups[-1] += [core_command_string]
-        command_groups = clean_command_groups(command_groups)
-
-        return command_groups
-
-
-class MinHashBuckets(DataCurationStage):
-    def __init__(self, cfg):
-        super().__init__(cfg)
-
-    def setup_stage_vars(self, cfg):
-        """Setup the stage vars, i.e. stage name and stage cfg"""
-        self.stage_name = "minhash_buckets"
-        self.stage_cfg = cfg.get("minhash_buckets")
-
-    def make_stage_command_groups(self, stage_cfg_path: Path) -> List[List[str]]:
-        """ Builds the command groups for the current stage """
-        stage_cfg = self.stage_cfg
-
-        command_groups = [[]]
-
-        # Create the list of arguments for the filter_documents command
-        args = create_args_list(
-            replace_underscore=True,
-            log_dir=self.log_folder,
-            log_frequency=stage_cfg.get("log_frequency"),
-            input_data_dirs=stage_cfg.get("input_data_dirs"),
-            minhash_length=stage_cfg.get("minhash_length"),
-            output_bucket_dir=self.results_folder,
-            num_bands=stage_cfg.get("num_bands"),
-            buckets_per_shuffle=stage_cfg.get("buckets_per_shuffle"),
-            scheduler_file=self.results_folder / "scheduler.json",
-        )
-
-        # minhashes_path = self._launcher_scripts_path / "nemo_launcher/collections/nemo-data-curator/ndc/gpu_deduplication/compute_minhashes.py"
-
-        runscript = " \\\n  ".join(["minhash_buckets", *args])
-        runscript_path = os.path.join(self.results_folder, "minhash_buckets.sh")
-
-        with open(runscript_path, "w") as f:
-            f.write(runscript)
-
-        core_command = [self.make_dask_command_string(runscript_path)]
-=======
+
+    def make_stage_command_groups(self, stage_cfg_path: Path) -> List[List[str]]:
+        """ Builds the command groups for the current stage """
+        stage_cfg = self.stage_cfg
+
+        command_groups = [[]]
         output_task_ngrams = stage_cfg.get("output_task_ngrams")
 
         # Use the cache if configured to and it exists
@@ -607,110 +524,29 @@
         )
 
         core_command = ["prepare_task_data", *args]
->>>>>>> 7a469948
-
-        core_command_string = " \\\n  ".join(core_command)
-        command_groups[-1] += [core_command_string]
-        command_groups = clean_command_groups(command_groups)
-
-        return command_groups
-
-
-<<<<<<< HEAD
-class JaccardMapBuckets(DataCurationStage):
-=======
+
+        core_command_string = " \\\n  ".join(core_command)
+        command_groups[-1] += [core_command_string]
+        command_groups = clean_command_groups(command_groups)
+
+        return command_groups
+
+
 class FindMatchingNgrams(DataCurationStage):
     """DataCurationStage for finding task ngrams in the dataset"""
 
->>>>>>> 7a469948
-    def __init__(self, cfg):
-        super().__init__(cfg)
-
-    def setup_stage_vars(self, cfg):
-        """Setup the stage vars, i.e. stage name and stage cfg"""
-<<<<<<< HEAD
-        self.stage_name = "jaccard_map_buckets"
-        self.stage_cfg = cfg.get("jaccard_map_buckets")
-=======
+    def __init__(self, cfg):
+        super().__init__(cfg)
+
+    def setup_stage_vars(self, cfg):
+        """Setup the stage vars, i.e. stage name and stage cfg"""
         self.stage_name = "find_matching_ngrams"
         self.stage_cfg = cfg["task_deduplication"].get("find_matching_ngrams")
->>>>>>> 7a469948
-
-    def make_stage_command_groups(self, stage_cfg_path: Path) -> List[List[str]]:
-        """ Builds the command groups for the current stage """
-        stage_cfg = self.stage_cfg
-
-<<<<<<< HEAD
-        command_groups = [[]]
-
-        # Create the list of arguments for the filter_documents command
-        args = create_args_list(
-            replace_underscore=True,
-            log_dir=self.log_folder,
-            log_frequency=stage_cfg.get("log_frequency"),
-            input_data_dirs=stage_cfg.get("input_data_dirs"),
-            input_bucket_dir=stage_cfg.get("input_bucket_dir"),
-            text_ddf_blocksize=stage_cfg.get("text_ddf_blocksize"),
-            output_dir=self.results_folder,
-            scheduler_file=self.results_folder / "scheduler.json",
-        )
-
-        # minhashes_path = self._launcher_scripts_path / "nemo_launcher/collections/nemo-data-curator/ndc/gpu_deduplication/compute_minhashes.py"
-
-        runscript = " \\\n  ".join(["jaccard_map_buckets", *args])
-        runscript_path = os.path.join(self.results_folder, "jaccard_map_buckets.sh")
-
-        with open(runscript_path, "w") as f:
-            f.write(runscript)
-
-        core_command = [self.make_dask_command_string(runscript_path)]
-
-        core_command_string = " \\\n  ".join(core_command)
-        command_groups[-1] += [core_command_string]
-        command_groups = clean_command_groups(command_groups)
-
-        return command_groups
-
-
-class JaccardShuffle(DataCurationStage):
-    def __init__(self, cfg):
-        super().__init__(cfg)
-
-    def setup_stage_vars(self, cfg):
-        """Setup the stage vars, i.e. stage name and stage cfg"""
-        self.stage_name = "jaccard_shuffle"
-        self.stage_cfg = cfg.get("jaccard_shuffle")
-
-    def make_stage_command_groups(self, stage_cfg_path: Path) -> List[List[str]]:
-        """ Builds the command groups for the current stage """
-        stage_cfg = self.stage_cfg
-
-        command_groups = [[]]
-
-        # Create the list of arguments for the filter_documents command
-        args = create_args_list(
-            replace_underscore=True,
-            log_dir=self.log_folder,
-            log_frequency=stage_cfg.get("log_frequency"),
-            input_data_dirs=stage_cfg.get("input_data_dirs"),
-            input_bucket_mapping_dir=self.results_folder
-            / "anchor_docs_with_bk.parquet",
-            text_ddf_blocksize=stage_cfg.get("text_ddf_blocksize"),
-            output_dir=self.results_folder,
-            parts_per_worker=stage_cfg.get("parts_per_worker"),
-            scheduler_file=self.results_folder / "scheduler.json",
-        )
-
-        # minhashes_path = self._launcher_scripts_path / "nemo_launcher/collections/nemo-data-curator/ndc/gpu_deduplication/compute_minhashes.py"
-
-        runscript = " \\\n  ".join(["jaccard_shuffle", *args])
-        runscript_path = os.path.join(self.results_folder, "jaccard_shuffle.sh")
-
-        with open(runscript_path, "w") as f:
-            f.write(runscript)
-
-        core_command = [self.make_dask_command_string(runscript_path)]
-=======
+
+    def make_stage_command_groups(self, stage_cfg_path: Path) -> List[List[str]]:
+        """ Builds the command groups for the current stage """
+        stage_cfg = self.stage_cfg
+
         # Write out the filter configuration as a separate config file
         command_groups = [[]]
 
@@ -736,63 +572,29 @@
         )
 
         core_command = ["find_matching_ngrams", *args]
->>>>>>> 7a469948
-
-        core_command_string = " \\\n  ".join(core_command)
-        command_groups[-1] += [core_command_string]
-        command_groups = clean_command_groups(command_groups)
-
-        return command_groups
-
-
-<<<<<<< HEAD
-class JaccardCompute(DataCurationStage):
-=======
+
+        core_command_string = " \\\n  ".join(core_command)
+        command_groups[-1] += [core_command_string]
+        command_groups = clean_command_groups(command_groups)
+
+        return command_groups
+
+
 class RemoveMatchingNgrams(DataCurationStage):
     """DataCurationStage for removing dataset text matching task ngrams"""
 
->>>>>>> 7a469948
-    def __init__(self, cfg):
-        super().__init__(cfg)
-
-    def setup_stage_vars(self, cfg):
-        """Setup the stage vars, i.e. stage name and stage cfg"""
-<<<<<<< HEAD
-        self.stage_name = "jaccard_compute"
-        self.stage_cfg = cfg.get("jaccard_compute")
-=======
+    def __init__(self, cfg):
+        super().__init__(cfg)
+
+    def setup_stage_vars(self, cfg):
+        """Setup the stage vars, i.e. stage name and stage cfg"""
         self.stage_name = "remove_matching_ngrams"
         self.stage_cfg = cfg["task_deduplication"].get("remove_matching_ngrams")
->>>>>>> 7a469948
-
-    def make_stage_command_groups(self, stage_cfg_path: Path) -> List[List[str]]:
-        """ Builds the command groups for the current stage """
-        stage_cfg = self.stage_cfg
-
-<<<<<<< HEAD
-        command_groups = [[]]
-
-        # Create the list of arguments for the filter_documents command
-        args = create_args_list(
-            replace_underscore=True,
-            log_dir=self.log_folder,
-            log_frequency=stage_cfg.get("log_frequency"),
-            output_dir=self.results_folder,
-            num_files=stage_cfg.get("num_files"),
-            files_per_partition=stage_cfg.get("files_per_partition"),
-            scheduler_file=self.results_folder / "scheduler.json",
-        )
-
-        # minhashes_path = self._launcher_scripts_path / "nemo_launcher/collections/nemo-data-curator/ndc/gpu_deduplication/compute_minhashes.py"
-
-        runscript = " \\\n  ".join(["jaccard_compute", *args])
-        runscript_path = os.path.join(self.results_folder, "jaccard_compute.sh")
-
-        with open(runscript_path, "w") as f:
-            f.write(runscript)
-
-        core_command = [self.make_dask_command_string(runscript_path)]
-=======
+
+    def make_stage_command_groups(self, stage_cfg_path: Path) -> List[List[str]]:
+        """ Builds the command groups for the current stage """
+        stage_cfg = self.stage_cfg
+
         # Write out the filter configuration as a separate config file
         command_groups = [[]]
 
@@ -806,57 +608,14 @@
         )
 
         core_command = ["remove_matching_ngrams", *args]
->>>>>>> 7a469948
-
-        core_command_string = " \\\n  ".join(core_command)
-        command_groups[-1] += [core_command_string]
-        command_groups = clean_command_groups(command_groups)
-
-        return command_groups
-
-
-<<<<<<< HEAD
-class ConnectedComponent(DataCurationStage):
-    def __init__(self, cfg):
-        super().__init__(cfg)
-
-    def setup_stage_vars(self, cfg):
-        """Setup the stage vars, i.e. stage name and stage cfg"""
-        self.stage_name = "connected_component"
-        self.stage_cfg = cfg.get("connected_component")
-
-    def make_stage_command_groups(self, stage_cfg_path: Path) -> List[List[str]]:
-        """ Builds the command groups for the current stage """
-        stage_cfg = self.stage_cfg
-
-        command_groups = [[]]
-
-        # Create the list of arguments for the filter_documents command
-        args = create_args_list(
-            replace_underscore=True,
-            log_dir=self.log_folder,
-            log_frequency=stage_cfg.get("log_frequency"),
-            output_dir=self.results_folder / "cc_output",
-            cache_dir=self.results_folder / "cc_cache",
-            scheduler_file=self.results_folder / "scheduler.json",
-        )
-
-        # minhashes_path = self._launcher_scripts_path / "nemo_launcher/collections/nemo-data-curator/ndc/gpu_deduplication/compute_minhashes.py"
-
-        runscript = " \\\n  ".join(["connected_component", *args])
-        runscript_path = os.path.join(self.results_folder, "connected_component.sh")
-
-        with open(runscript_path, "w") as f:
-            f.write(runscript)
-
-        core_command = [self.make_dask_command_string(runscript_path)]
-
-        core_command_string = " \\\n  ".join(core_command)
-        command_groups[-1] += [core_command_string]
-        command_groups = clean_command_groups(command_groups)
-
-        return command_groups
-=======
+
+        core_command_string = " \\\n  ".join(core_command)
+        command_groups[-1] += [core_command_string]
+        command_groups = clean_command_groups(command_groups)
+
+        return command_groups
+
+
 class TaskDeduplication(NemoMegatronStage):
     """Stage class for running all parts of language separation and cleaning"""
 
@@ -899,4 +658,273 @@
                 job_id = sub_stage.run()
 
         return job_id
->>>>>>> 7a469948
+
+
+class ComputeMinhashes(DataCurationStage):
+    """ DataCurationStage for performing quality filtering on documents """
+
+    def __init__(self, cfg):
+        super().__init__(cfg)
+
+    def setup_stage_vars(self, cfg):
+        """Setup the stage vars, i.e. stage name and stage cfg"""
+        self.stage_name = "compute_minhashes"
+        self.stage_cfg = cfg.get("compute_minhashes")
+
+    def make_stage_command_groups(self, stage_cfg_path: Path) -> List[List[str]]:
+        """ Builds the command groups for the current stage """
+        stage_cfg = self.stage_cfg
+
+        command_groups = [[]]
+
+        # Create the list of arguments for the filter_documents command
+        args = create_args_list(
+            replace_underscore=True,
+            log_dir=self.log_folder,
+            log_frequency=stage_cfg.get("log_frequency"),
+            input_data_dirs=stage_cfg.get("input_data_dirs"),
+            minhash_length=stage_cfg.get("minhash_length"),
+            char_ngram=stage_cfg.get("char_ngram"),
+            hash_bytes=stage_cfg.get("hash_bytes"),
+            seed=stage_cfg.get("seed"),
+            output_minhash_dir=self.results_folder / "minhashes",
+            num_files=stage_cfg.get("num_files"),
+            files_per_partition=stage_cfg.get("files_per_partition"),
+            scheduler_file=self.results_folder / "scheduler.json",
+        )
+
+        # minhashes_path = self._launcher_scripts_path / "nemo_launcher/collections/nemo-data-curator/ndc/gpu_deduplication/compute_minhashes.py"
+
+        runscript = " \\\n  ".join(["compute_minhashes", *args])
+        runscript_path = os.path.join(self.results_folder, "compute_minhashes.sh")
+
+        with open(runscript_path, "w") as f:
+            f.write(runscript)
+
+        core_command = [self.make_dask_command_string(runscript_path)]
+
+        core_command_string = " \\\n  ".join(core_command)
+        command_groups[-1] += [core_command_string]
+        command_groups = clean_command_groups(command_groups)
+
+        return command_groups
+
+
+class MinHashBuckets(DataCurationStage):
+    def __init__(self, cfg):
+        super().__init__(cfg)
+
+    def setup_stage_vars(self, cfg):
+        """Setup the stage vars, i.e. stage name and stage cfg"""
+        self.stage_name = "minhash_buckets"
+        self.stage_cfg = cfg.get("minhash_buckets")
+
+    def make_stage_command_groups(self, stage_cfg_path: Path) -> List[List[str]]:
+        """ Builds the command groups for the current stage """
+        stage_cfg = self.stage_cfg
+
+        command_groups = [[]]
+
+        # Create the list of arguments for the filter_documents command
+        args = create_args_list(
+            replace_underscore=True,
+            log_dir=self.log_folder,
+            log_frequency=stage_cfg.get("log_frequency"),
+            input_data_dirs=stage_cfg.get("input_data_dirs"),
+            minhash_length=stage_cfg.get("minhash_length"),
+            output_bucket_dir=self.results_folder,
+            num_bands=stage_cfg.get("num_bands"),
+            buckets_per_shuffle=stage_cfg.get("buckets_per_shuffle"),
+            scheduler_file=self.results_folder / "scheduler.json",
+        )
+
+        # minhashes_path = self._launcher_scripts_path / "nemo_launcher/collections/nemo-data-curator/ndc/gpu_deduplication/compute_minhashes.py"
+
+        runscript = " \\\n  ".join(["minhash_buckets", *args])
+        runscript_path = os.path.join(self.results_folder, "minhash_buckets.sh")
+
+        with open(runscript_path, "w") as f:
+            f.write(runscript)
+
+        core_command = [self.make_dask_command_string(runscript_path)]
+
+        core_command_string = " \\\n  ".join(core_command)
+        command_groups[-1] += [core_command_string]
+        command_groups = clean_command_groups(command_groups)
+
+        return command_groups
+
+
+class JaccardMapBuckets(DataCurationStage):
+    def __init__(self, cfg):
+        super().__init__(cfg)
+
+    def setup_stage_vars(self, cfg):
+        """Setup the stage vars, i.e. stage name and stage cfg"""
+        self.stage_name = "jaccard_map_buckets"
+        self.stage_cfg = cfg.get("jaccard_map_buckets")
+
+    def make_stage_command_groups(self, stage_cfg_path: Path) -> List[List[str]]:
+        """ Builds the command groups for the current stage """
+        stage_cfg = self.stage_cfg
+
+        command_groups = [[]]
+
+        # Create the list of arguments for the filter_documents command
+        args = create_args_list(
+            replace_underscore=True,
+            log_dir=self.log_folder,
+            log_frequency=stage_cfg.get("log_frequency"),
+            input_data_dirs=stage_cfg.get("input_data_dirs"),
+            input_bucket_dir=stage_cfg.get("input_bucket_dir"),
+            text_ddf_blocksize=stage_cfg.get("text_ddf_blocksize"),
+            output_dir=self.results_folder,
+            scheduler_file=self.results_folder / "scheduler.json",
+        )
+
+        # minhashes_path = self._launcher_scripts_path / "nemo_launcher/collections/nemo-data-curator/ndc/gpu_deduplication/compute_minhashes.py"
+
+        runscript = " \\\n  ".join(["jaccard_map_buckets", *args])
+        runscript_path = os.path.join(self.results_folder, "jaccard_map_buckets.sh")
+
+        with open(runscript_path, "w") as f:
+            f.write(runscript)
+
+        core_command = [self.make_dask_command_string(runscript_path)]
+
+        core_command_string = " \\\n  ".join(core_command)
+        command_groups[-1] += [core_command_string]
+        command_groups = clean_command_groups(command_groups)
+
+        return command_groups
+
+
+class JaccardShuffle(DataCurationStage):
+    def __init__(self, cfg):
+        super().__init__(cfg)
+
+    def setup_stage_vars(self, cfg):
+        """Setup the stage vars, i.e. stage name and stage cfg"""
+        self.stage_name = "jaccard_shuffle"
+        self.stage_cfg = cfg.get("jaccard_shuffle")
+
+    def make_stage_command_groups(self, stage_cfg_path: Path) -> List[List[str]]:
+        """ Builds the command groups for the current stage """
+        stage_cfg = self.stage_cfg
+
+        command_groups = [[]]
+
+        # Create the list of arguments for the filter_documents command
+        args = create_args_list(
+            replace_underscore=True,
+            log_dir=self.log_folder,
+            log_frequency=stage_cfg.get("log_frequency"),
+            input_data_dirs=stage_cfg.get("input_data_dirs"),
+            input_bucket_mapping_dir=self.results_folder
+            / "anchor_docs_with_bk.parquet",
+            text_ddf_blocksize=stage_cfg.get("text_ddf_blocksize"),
+            output_dir=self.results_folder,
+            parts_per_worker=stage_cfg.get("parts_per_worker"),
+            scheduler_file=self.results_folder / "scheduler.json",
+        )
+
+        # minhashes_path = self._launcher_scripts_path / "nemo_launcher/collections/nemo-data-curator/ndc/gpu_deduplication/compute_minhashes.py"
+
+        runscript = " \\\n  ".join(["jaccard_shuffle", *args])
+        runscript_path = os.path.join(self.results_folder, "jaccard_shuffle.sh")
+
+        with open(runscript_path, "w") as f:
+            f.write(runscript)
+
+        core_command = [self.make_dask_command_string(runscript_path)]
+
+        core_command_string = " \\\n  ".join(core_command)
+        command_groups[-1] += [core_command_string]
+        command_groups = clean_command_groups(command_groups)
+
+        return command_groups
+
+
+class JaccardCompute(DataCurationStage):
+    def __init__(self, cfg):
+        super().__init__(cfg)
+
+    def setup_stage_vars(self, cfg):
+        """Setup the stage vars, i.e. stage name and stage cfg"""
+        self.stage_name = "jaccard_compute"
+        self.stage_cfg = cfg.get("jaccard_compute")
+
+    def make_stage_command_groups(self, stage_cfg_path: Path) -> List[List[str]]:
+        """ Builds the command groups for the current stage """
+        stage_cfg = self.stage_cfg
+
+        command_groups = [[]]
+
+        # Create the list of arguments for the filter_documents command
+        args = create_args_list(
+            replace_underscore=True,
+            log_dir=self.log_folder,
+            log_frequency=stage_cfg.get("log_frequency"),
+            output_dir=self.results_folder,
+            num_files=stage_cfg.get("num_files"),
+            files_per_partition=stage_cfg.get("files_per_partition"),
+            scheduler_file=self.results_folder / "scheduler.json",
+        )
+
+        # minhashes_path = self._launcher_scripts_path / "nemo_launcher/collections/nemo-data-curator/ndc/gpu_deduplication/compute_minhashes.py"
+
+        runscript = " \\\n  ".join(["jaccard_compute", *args])
+        runscript_path = os.path.join(self.results_folder, "jaccard_compute.sh")
+
+        with open(runscript_path, "w") as f:
+            f.write(runscript)
+
+        core_command = [self.make_dask_command_string(runscript_path)]
+
+        core_command_string = " \\\n  ".join(core_command)
+        command_groups[-1] += [core_command_string]
+        command_groups = clean_command_groups(command_groups)
+
+        return command_groups
+
+
+class ConnectedComponent(DataCurationStage):
+    def __init__(self, cfg):
+        super().__init__(cfg)
+
+    def setup_stage_vars(self, cfg):
+        """Setup the stage vars, i.e. stage name and stage cfg"""
+        self.stage_name = "connected_component"
+        self.stage_cfg = cfg.get("connected_component")
+
+    def make_stage_command_groups(self, stage_cfg_path: Path) -> List[List[str]]:
+        """ Builds the command groups for the current stage """
+        stage_cfg = self.stage_cfg
+
+        command_groups = [[]]
+
+        # Create the list of arguments for the filter_documents command
+        args = create_args_list(
+            replace_underscore=True,
+            log_dir=self.log_folder,
+            log_frequency=stage_cfg.get("log_frequency"),
+            output_dir=self.results_folder / "cc_output",
+            cache_dir=self.results_folder / "cc_cache",
+            scheduler_file=self.results_folder / "scheduler.json",
+        )
+
+        # minhashes_path = self._launcher_scripts_path / "nemo_launcher/collections/nemo-data-curator/ndc/gpu_deduplication/compute_minhashes.py"
+
+        runscript = " \\\n  ".join(["connected_component", *args])
+        runscript_path = os.path.join(self.results_folder, "connected_component.sh")
+
+        with open(runscript_path, "w") as f:
+            f.write(runscript)
+
+        core_command = [self.make_dask_command_string(runscript_path)]
+
+        core_command_string = " \\\n  ".join(core_command)
+        command_groups[-1] += [core_command_string]
+        command_groups = clean_command_groups(command_groups)
+
+        return command_groups