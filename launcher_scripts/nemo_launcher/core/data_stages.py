# Copyright (c) 2022, NVIDIA CORPORATION.  All rights reserved.
#
# Licensed under the Apache License, Version 2.0 (the "License");
# you may not use this file except in compliance with the License.
# You may obtain a copy of the License at
#
#     http://www.apache.org/licenses/LICENSE-2.0
#
# Unless required by applicable law or agreed to in writing, software
# distributed under the License is distributed on an "AS IS" BASIS,
# WITHOUT WARRANTIES OR CONDITIONS OF ANY KIND, either express or implied.
# See the License for the specific language governing permissions and
# limitations under the License.

import copy
import os
import wget
import random
import gzip
import json
import shutil
from pathlib import Path
from typing import Dict, List, Optional

import omegaconf
from nemo_launcher.core.launchers import AutoLauncher
from nemo_launcher.core.stages import (
    NemoMegatronStage,
    clean_command_groups,
    create_args_list,
)
from nemo_launcher.utils.file_utils import download_single_file
from nemo_launcher.utils.job_utils import JobPaths


class DataStage(NemoMegatronStage):
    """
    DataStage is base class for data preprocessing stages.
    It can hold multiple sub-stages. For example, preparing the Pile dataset includes data downloading,
        extraction and data preprocessing. They have dependencies on each other and will be launched one by one.
    """

    def setup_stage_vars(self, cfg):
        """Setup the stage vars, i.e. stage name and stage cfg"""
        self.stage_name = "data_preparation"
        self.stage_cfg = cfg.get("data_preparation")

    def _make_sub_stages(self):
        raise NotImplementedError

    def run(self) -> str:
        """
        Run current stage including all of the substages, returns job id on slurm based system otherwise empty string

        :return: job id on slurm based system otherwise empty string
        :rtype: str
        """
        # Setup folders and datasets
        self.setup_folder_and_data()

        sub_stages = self._make_sub_stages()
        job_id = ""
        for sub_stage in sub_stages:
            # Save stage hydra config
            job_path = self.get_job_path(sub_stage)
            job_path.folder.mkdir(parents=True, exist_ok=True)

            stage_cfg_path = NemoMegatronStage.save_stage_hydra_config(
                self.stage_cfg, job_path, self.cfg
            )
            if job_id:
                dependency = f"aftercorr:{job_id}"
                self.stage_cfg["run"]["dependency"] = dependency

            # Make cluster parameters
            cluster_parameters = self._make_cluster_parameters(self.cluster, sub_stage)

            # Make command groups
            command_groups = self.make_stage_command_groups(stage_cfg_path, sub_stage)

            # Prepare Helm chart for k8s
            if self.cluster == "k8s":
                template_root = os.path.join(
                    os.path.abspath(os.path.dirname(__file__)),
                    "k8s_templates/data_preparation",
                )
                self._make_k8s_helm_chart(
                    template_root, cluster_parameters, job_path, sub_stage
                )

            # Create launcher
            launcher = AutoLauncher(
                folder=job_path.folder, cluster=self.cluster, **cluster_parameters,
            )

            if self.cluster == "k8s":
                # For k8s clusters, only launch on the final stage (preprocess) as
                # the Helm chart contains all stages in a single chart.
                if sub_stage == sub_stages[-1]:
                    job_id = launcher.launch(command_groups=command_groups)
                else:
                    job_id = ""
            else:
                job_id = launcher.launch(command_groups=command_groups)

        return job_id

    def make_stage_command_groups(
        self, stage_cfg_path: Path, sub_stage: Optional = None,
    ) -> List[List[str]]:
        """
        Make the command groups for current stage
        Command groups is a list of command group. A command group is defined as:
              0. Command group is a list of command strings
              1. Each command group occupies one bcprun, srun or bash
              2. Each command group eventually has multiple commands connected by ";"

        :param Path stage_cfg_path: path to interpolated and saved configuration
        :param Optional sub_stage: current sub_stage name
        :return: command groups for current stage
        :rtype: List[List[str]]
        """

        command_groups = [[]]

        command_groups[0] += self._make_sub_stage_command(sub_stage)
        command_groups = clean_command_groups(command_groups)
        return command_groups

    def _make_private_cluster_parameters(self, cluster, sub_stage):
        raise NotImplementedError

    def _make_cluster_parameters(
        self, cluster: str, sub_stage: Optional = None,
    ) -> Dict:
        """
        Make a cluster-specific parameters for jobs on different clusters.
        Current clusters include bcm(slurm), bcp, k8s, and interactive.
        For example for bcm, it will return slurm parameters:
            {'job_name': 'some_name', 'nodes': 2, 'ntasks_per_node': 8, ...}

        :param str cluster: i.e. `bcm`, `bcp`, `interactive`, `k8s`, etc.
        :param Optional sub_stage: current sub_stage name
        :return: a dictionary of cluster parameters, e.g. `ntasks_per_node`
        :rtype: Dict
        """
        cfg = self.cfg
        stage_cfg = self.stage_cfg

        run_cfg = stage_cfg.get("run")
        job_name = run_cfg.get("name")
        time_limit = run_cfg.get("time_limit")
        dependency = run_cfg.get("dependency")

        env_vars = self.get_env_vars()
        env_vars[
            "PYTHONPATH"
        ] = f"{self._launcher_scripts_path}:${{PYTHONPATH}}"  # Required by pile download
        setup = [f"export {k}={v}" for k, v in env_vars.items()]

        cluster_parameters = {}
        shared_parameters = {
            "job_name": job_name,
            "time": time_limit,
            "setup": setup,
        }
        private_parameters = self._make_private_cluster_parameters(cluster, sub_stage,)
        if cluster == "bcm":
            cluster_cfg = cfg.get("cluster")
            slurm_cfg = {**copy.deepcopy(cluster_cfg)}
            job_name_prefix = slurm_cfg.pop("job_name_prefix")
            cluster_parameters = {
                **slurm_cfg,
                "dependency": dependency,
            }
            cluster_parameters.update(
                {**shared_parameters, **private_parameters,}
            )
            cluster_parameters["job_name"] = (
                job_name_prefix + cluster_parameters["job_name"]
            )
        elif cluster == "bcp":
            cluster_parameters.update(
                {
                    **shared_parameters,
                    **private_parameters,
                    "no_redirect": cfg.get("bcp_no_redirect"),
                }
            )
        elif cluster == "k8s":
            cluster_cfg = cfg.get("cluster")
            container_image = cfg.get("container")
            k8s_cfg = {**copy.deepcopy(cluster_cfg)}

            cluster_parameters = {**k8s_cfg}

            cluster_parameters.update(
                {
                    **shared_parameters,
                    **private_parameters,
                    "container_image": container_image,
                }
            )
        elif cluster == "interactive":
            # cluster_parameters.update(shared_parameters)
            raise ValueError("Data preparation is not supported in interactive mode.")

        return cluster_parameters

    def _make_k8s_helm_chart(
        self,
        template_root: str,
        cluster_parameters: Dict,
        job_path: JobPaths,
        sub_stage: str,
    ):
        """
        Create a Helm chart for data preparation.
        The Helm chart uses a base template which is extended with user-defined
        cluster settings as specified in the config files. The generated Hydra
        config file needs to be copied to the Helm chart as this will be used
        for launching the job.

        :param str template_root: the path to where the k8s template files are located.
        :param dict cluster_parameters: additional parameters specific to the cluster config.
        :param JobPaths job_path: the path to the job results directory.
        :param str sub_stage: the current stage.
        """
        with open(os.path.join(template_root, "values.yaml")) as value_file:
            values_template = omegaconf.OmegaConf.load(value_file)

        procs_per_node = (
            self.stage_cfg.run.bcp_preproc_npernode if sub_stage == "preprocess" else 1
        )
        total_processes = procs_per_node * self.stage_cfg.run.node_array_size

        # Update the Helm chart template with the user-specified settings
        values_template.image.trainingImage = cluster_parameters["container_image"]
        values_template.image.pullSecret = cluster_parameters["pull_secret"]
        values_template.image.nodes = self.stage_cfg.run.node_array_size
        values_template.dataPrepConfig.shmSize = cluster_parameters["shm_size"]
        values_template.dataPrepConfig.NFSServer = cluster_parameters["nfs_server"]
        values_template.dataPrepConfig.NFSPath = cluster_parameters["nfs_path"]
        values_template.dataPrepConfig.totalProcesses = total_processes
        values_template.dataPrepConfig.procsPerNode = procs_per_node
        values_template.dataPrepConfig.stage = sub_stage

        if cluster_parameters["dns_policy"] is not None:
            values_template.dataPrepConfig.dnsPolicy = cluster_parameters["dns_policy"]

        k8s_template_path = job_path.folder
        k8s_template_file = Path(k8s_template_path / "k8s_template" / "values.yaml")
        k8s_template_file.parent.mkdir(parents=True, exist_ok=True)

        conf = omegaconf.OmegaConf.create(values_template)
        omegaconf.OmegaConf.save(conf, k8s_template_file)

        # Copy the data prep spec files to the Helm chart
        template_file = os.path.join(template_root, "data-prep.yaml")
        chart_file = os.path.join(template_root, "Chart.yaml")
        data_prep_path = Path(
            job_path.folder / "k8s_template" / "templates" / "data-prep.yaml"
        )
        data_prep_path.parent.mkdir(parents=True, exist_ok=True)
        config_path = Path(job_path.folder / "k8s_template" / "config")
        config_path.mkdir(parents=True, exist_ok=True)
        chart_path = Path(job_path.folder / "k8s_template" / "Chart.yaml")
        data_prep_config_file = os.path.join(template_root, "data-prep-config.yaml")
        data_prep_config_path = Path(
            job_path.folder / "k8s_template" / "templates" / "data-prep-config.yaml"
        )
        hydra_config_path = Path(job_path.folder / "k8s_template" / "config")

        shutil.copy2(template_file, data_prep_path)
        shutil.copy2(chart_file, chart_path)
        shutil.copy2(data_prep_config_file, data_prep_config_path)
        shutil.copy2(job_path.config_file, hydra_config_path)


class PileDataPreparation(DataStage):
    """DataStage for preparing the Pile dataset for gpt3 and t5"""

    def _make_sub_stages(self) -> List[str]:
        """
        Create a list of sub-stage names which are required to run in current data stage.
        Based on the input config, some of sub stages may not need to run.

        :return: a list of sub-stage names which are required to run
        :rtype: List[str]
        """
        sub_stages = []
        if self.stage_cfg.get("download_the_pile", False):
            sub_stages += ["download", "extract"]
        if self.stage_cfg.get("preprocess_data", False):
            sub_stages += ["preprocess"]
        return sub_stages

    def setup_folder_and_data(self) -> None:
        """Setup job/data folders and fine-tuning/prompt-learning dataset"""
        job_path = self.get_job_path()
        job_path.folder.mkdir(parents=True, exist_ok=True)

        data_cfg = self.stage_cfg
        download_vocab_url = data_cfg.get("download_vocab_url")
        download_merges_url = data_cfg.get("download_merges_url")
        vocab_save_dir = data_cfg.get("vocab_save_dir")
        merges_save_dir = data_cfg.get("merges_save_dir")
        download_tokenizer_url = data_cfg.get("download_tokenizer_url")
        tokenizer_save_dir = data_cfg.get("tokenizer_save_dir")

        if download_tokenizer_url is not None:
            assert (
                tokenizer_save_dir is not None
            ), "tokenizer_save_dir must be a valid path."
            download_single_file(
                url=download_tokenizer_url,
                save_dir=tokenizer_save_dir,
                file_name="llama_tokenizer.model",
            )

        # Download vocab
        if download_vocab_url is not None:
            assert vocab_save_dir is not None, "vocab_save_dir must be a valid path."
            download_single_file(
                url=download_vocab_url,
                save_dir=vocab_save_dir,
                file_name="vocab.json"
                if download_vocab_url.endswith("json")
                else "vocab.txt",
            )
        # Download merges
        if download_merges_url is not None:
            assert merges_save_dir is not None, "merges_save_dir must be a valid path."
            download_single_file(
                url=download_merges_url,
                save_dir=merges_save_dir,
                file_name="merges.txt",
            )

    def _make_private_cluster_parameters(self, cluster: str, sub_stage: str) -> Dict:
        """
        A simplifying function to make cluster parameters specific to each cluster type.
        Shared cluster parameters are handled in _make_cluster_parameters.
        This is function is introduced because for different dataset preparation the required slurm params are different,
            but the shared parameters are always the same. As a result, one only needs to override private parameters
            for different DataStage.

        :param str cluster: cluster type
        :param str sub_stage: current sub_stage name
        :return: a dictionary of private cluster parameters, e.g. `bcp_preproc_npernode`
        :rtype: Dict
        """
        cfg = self.cfg
        stage_cfg = self.stage_cfg
        run_cfg = stage_cfg.get("run")

        container_image = cfg.get("container")
        container_mounts = self._make_container_mounts_string()

        node_array_size = run_cfg.get("node_array_size")
        array = run_cfg.get("array")
        bcp_preproc_npernode = (
            run_cfg.get("bcp_preproc_npernode") if sub_stage == "preprocess" else 1
        )
        if cluster == "bcm":
            return {
                "nodes": 1,
                "array": f"{array}%{node_array_size}",
                "container_image": container_image,
                "container_mounts": container_mounts,
            }
        if cluster == "bcp":
            return {
                "nodes": node_array_size,
                "ntasks_per_node": bcp_preproc_npernode,
            }
        return {}

    def _make_sub_stage_command(self, sub_stage: str) -> List[str]:
        """Make a command of the specified sub-stage"""

        pile_prep_path = (
            self._launcher_scripts_path
            / "nemo_launcher/collections/dataprep_scripts/pile_dataprep"
        )
        stage_to_code_path = {
            "download": pile_prep_path / "download.py",
            "extract": pile_prep_path / "extract.py",
            "preprocess": pile_prep_path / "preprocess.py",
        }
        choice_model_type, choice_name = self.get_stage_config_choice()

        code_path = stage_to_code_path[sub_stage]
        args = create_args_list(
            hydra=True,
            data_config=choice_name,
            cluster_type=self.cluster,
            launcher_scripts_path=self._launcher_scripts_path,
            data_dir=self._data_dir,
            the_pile_url=self.stage_cfg.get("the_pile_url"),
            file_numbers=self.stage_cfg.get("file_numbers"),
            rm_downloaded=self.stage_cfg.get("rm_downloaded"),
            rm_extracted=self.stage_cfg.get("rm_extracted"),
            tokenizer_type=self.stage_cfg.get("tokenizer_type"),
            tokenizer_library=self.stage_cfg.get("tokenizer_library", "megatron"),
            tokenizer_model=self.stage_cfg.get("tokenizer_model", None),
            vocab_save_dir=self.stage_cfg.get("vocab_save_dir"),
            merges_save_dir=self.stage_cfg.get("merges_save_dir"),
        )
        sub_stage_command = [f"python3 -u {code_path}", *args]
        sub_stage_command = " \\\n  ".join(sub_stage_command)
        return [sub_stage_command]


class MC4DataPreparation(DataStage):
    """DataStage for preparing the mC4 dataset for mt5"""

    def _make_sub_stages(self) -> List[str]:
        """
        Create a list of sub-stage names which are required to run in current data stage.
        Based on the input config, some of sub stages may not need to run.

        :return: a list of sub-stage names which are required to run
        :rtype: List[str]
        """
        sub_stages = []
        if self.stage_cfg.get("download_mc4", False):
            sub_stages += ["prepare", "download"]
        if self.stage_cfg.get("preprocess_data", False):
            sub_stages += ["setup_preprocess", "preprocess"]
        return sub_stages

    def setup_folder_and_data(self) -> None:
        """Setup job/data folders and fine-tuning/prompt-learning dataset"""
        job_path = self.get_job_path()
        job_path.folder.mkdir(parents=True, exist_ok=True)

        data_cfg = self.stage_cfg
        download_vocab_url = data_cfg.get("download_vocab_url")
        download_tokenizer_url = data_cfg.get("download_tokenizer_url")
        vocab_save_dir = data_cfg.get("vocab_save_dir")
        tokenizer_save_dir = data_cfg.get("tokenizer_save_dir")

        if download_vocab_url is not None:
            assert vocab_save_dir is not None, "vocab_save_dir must be a valid path."
            download_single_file(
                url=download_vocab_url, save_dir=vocab_save_dir, file_name="vocab.txt",
            )
        if download_tokenizer_url is not None:
            assert (
                tokenizer_save_dir is not None
            ), "vocab_save_dir must be a valid path."
            download_single_file(
                url=download_tokenizer_url,
                save_dir=tokenizer_save_dir,
                file_name="mt5_tokenizer.model",
            )

    def _make_private_cluster_parameters(self, cluster: str, sub_stage: str) -> Dict:
        """
        A simplifying function to make cluster parameters specific to each cluster type.
        Shared cluster parameters are handled in _make_cluster_parameters.
        This is function is introduced because for different dataset preparation the required slurm params are different,
            but the shared parameters are always the same. As a result, one only needs to override private parameters
            for different DataStage.

        :param str cluster: cluster type
        :param str sub_stage: current sub_stage name
        :return: a dictionary of private cluster parameters, e.g. `bcp_preproc_npernode`
        :rtype: Dict
        """
        cfg = self.cfg
        stage_cfg = self.stage_cfg
        run_cfg = stage_cfg.get("run")

        node_array_size = (
            run_cfg.get("node_array_size")
            if sub_stage in ["download", "preprocess"]
            else 1
        )
        array = f"0-{node_array_size-1}"
        if sub_stage == "preprocess":
            ntasks_per_node = run_cfg.get("workers_per_node")
            cpus_per_task = run_cfg.get("cpus_per_node") // ntasks_per_node
        else:
            ntasks_per_node = 1
            cpus_per_task = None

        container_image = cfg.get("container")
        container_mounts = self._make_container_mounts_string()

        if cluster == "bcm":
            return {
                "nodes": 1,
                "array": f"{array}%{node_array_size}",
                "container_image": container_image,
                "container_mounts": container_mounts,
                "ntasks_per_node": ntasks_per_node,
                "cpus_per_task": cpus_per_task,
            }
        if cluster == "bcp":
            return {
                "nodes": node_array_size,
                "ntasks_per_node": ntasks_per_node,
            }
        return {}

    def _make_sub_stage_command(self, sub_stage: str) -> List[str]:
        """Make a command of the specified sub-stage"""
        mc4_prep_path = (
            self._launcher_scripts_path
            / "nemo_launcher/collections/dataprep_scripts/mc4_dataprep"
        )
        stage_to_code_path = {
            "prepare": mc4_prep_path / "prepare.py",
            "download": mc4_prep_path / "download.py",
            "setup_preprocess": mc4_prep_path / "setup_preprocess.py",
            "preprocess": mc4_prep_path / "preprocess.py",
        }

        data_cfg = self.stage_cfg
        run_cfg = data_cfg.get("run")

        code_path = stage_to_code_path[sub_stage]
        if sub_stage == "prepare":
            args = create_args_list(
                data_path=data_cfg.get("mc4_dir"),
                git_lfs_path=data_cfg.get("git_lfs_dir"),
                languages=data_cfg.get("languages"),
                node_array_size=run_cfg.get("node_array_size"),
                worker_mapping_file=data_cfg.get("download_worker_mapping"),
            )
            if data_cfg.get("use_cleaned_english"):
                args += ["--cleaned-en"]
        elif sub_stage == "download":
            args = create_args_list(
                c4_path=Path(data_cfg.get("mc4_dir")) / "c4",
                git_lfs_path=data_cfg.get("git_lfs_dir"),
                worker_mapping_file=data_cfg.get("download_worker_mapping"),
            )
        elif sub_stage == "setup_preprocess":
            args = create_args_list(
                c4_path=Path(data_cfg.get("mc4_dir")) / "c4",
                soft_link_path=data_cfg.get("softlinks_dir"),
                languages=data_cfg.get("languages"),
                node_array_size=run_cfg.get("node_array_size"),
                workers_per_node=run_cfg.get("workers_per_node"),
                max_split_size=200,
                worker_mapping_file=data_cfg.get("preprocess_worker_mapping"),
            )
            if data_cfg.get("use_cleaned_english"):
                args += ["--cleaned-en"]
        else:
            assert sub_stage == "preprocess", f"Unknown substage {sub_stage}"
            args = create_args_list(
                output_path=data_cfg.get("preprocessed_dir"),
                workers_per_node=run_cfg.get("workers_per_node"),
                worker_mapping_file=data_cfg.get("preprocess_worker_mapping"),
                tokenizer_library="sentencepiece",
                tokenizer_model=data_cfg.get("tokenizer_model"),
                dataset_impl="mmap",
                log_interval="2000",
                preproc_folder="store_true",
                apply_ftfy="store_true",
                workers=run_cfg.get("cpus_per_node") // run_cfg.get("workers_per_node"),
            )
            if data_cfg.get("rm_downloaded"):
                args += ["--rm-downloaded"]

        sub_stage_command = [f"python3 -u {code_path}", *args]
        sub_stage_command = " \\\n  ".join(sub_stage_command)
        return [sub_stage_command]


class CustomDataPreparation(DataStage):
    """DataStage for preparing a customized dataset"""

    def _make_sub_stages(self) -> List[str]:
        """
        Create a list of sub-stage names which are required to run in current data stage.
        Based on the input config, some of sub stages may not need to run.

        :return: a list of sub-stage names which are required to run
        :rtype: List[str]
        """
        sub_stages = []
        if self.stage_cfg.get("train_tokenizer", False):
            sub_stages += ["train_tokenizer"]
        if self.stage_cfg.get("preprocess_data", False):
            sub_stages += ["preprocess"]
        return sub_stages

    def _filter_raw_json_files(self, raw_dataset_files: list) -> List:
        """
        Filter the input dataset files to only include json files and derivatives.

        :param list raw_dataset_files: List of the raw dataset files specified in the config
        :return: a list of only the json files in the dataset.
        :rtype: list
        """
        if isinstance(raw_dataset_files, omegaconf.listconfig.ListConfig):
            return raw_dataset_files

        filtered_files = []

        for raw_file in os.listdir(raw_dataset_files):
            # Only select files that end in .jsonl
            if not Path(raw_file).suffix.lower() in [".json", ".jsonl", "json.gz"]:
                continue
            filtered_files.append(os.path.join(raw_dataset_files, raw_file))
        return filtered_files

    def setup_folder_and_data(self) -> None:
        """Setup job/data folders and fine-tuning/prompt-learning dataset"""
        job_path = self.get_job_path()
        job_path.folder.mkdir(parents=True, exist_ok=True)

        # Setup preprocess data
        data_cfg = self.stage_cfg
        run_cfg = data_cfg.get("run")
        nodes = run_cfg.get("node_array_size", 1)
        workers_per_node = run_cfg.get("workers_per_node", 1)
        raw_dataset_files = data_cfg.get("raw_dataset_files")
        preprocess_worker_mapping = data_cfg.get("preprocess_worker_mapping")

        if data_cfg.get("preprocess_data", False):
            raw_dataset_files = self._filter_raw_json_files(raw_dataset_files)

            # Sort list of files in directory by size
            sorted_files = sorted(raw_dataset_files, key=lambda x: os.stat(x).st_size)
            file_sizes = [os.stat(x).st_size for x in sorted_files]

            avail_workers = nodes * workers_per_node
            distributed_files = [[] for _ in range(avail_workers)]
            distributed_size = [0] * avail_workers
            for f, file_size in zip(sorted_files, file_sizes):
                min_ind = distributed_size.index(min(distributed_size))
                distributed_files[min_ind].append(f)
                distributed_size[min_ind] += file_size

            output = [",".join(distributed_files[i]) for i in range(avail_workers)]
            output = "\n".join(output)
            with open(preprocess_worker_mapping, "w") as file:
                file.write(output)
            print(f" ****** Workers mapping saved to {preprocess_worker_mapping} ...")
            for i in range(avail_workers):
                print(
                    f"{i + 1:>4d} "
                    f"{distributed_size[i]:>7.2f}GB  "
                    f"{','.join([os.path.basename(file) for file in distributed_files[i]]):s}"
                )

    def _make_private_cluster_parameters(self, cluster: str, sub_stage: str) -> Dict:
        """
        A simplifying function to make cluster parameters specific to each cluster type.
        Shared cluster parameters are handled in _make_cluster_parameters.
        This is function is introduced because for different dataset preparation the required slurm params are different,
            but the shared parameters are always the same. As a result, one only needs to override private parameters
            for different DataStage.

        :param str cluster: cluster type
        :param str sub_stage: current sub_stage name
        :return: a dictionary of private cluster parameters, e.g. `bcp_preproc_npernode`
        :rtype: Dict
        """
        cfg = self.cfg
        stage_cfg = self.stage_cfg
        run_cfg = stage_cfg.get("run")

        if sub_stage == "preprocess":
            node_array_size = run_cfg.get("node_array_size")
            ntasks_per_node = run_cfg.get("workers_per_node")
            cpus_per_task = run_cfg.get("cpus_per_node") // ntasks_per_node
        else:
            node_array_size = 1
            ntasks_per_node = 1
            cpus_per_task = None
        array = f"0-{node_array_size - 1}"

        container_image = cfg.get("container")
        container_mounts = self._make_container_mounts_string()

        if cluster == "bcm":
            return {
                "nodes": 1,
                "array": f"{array}%{node_array_size}",
                "container_image": container_image,
                "container_mounts": container_mounts,
                "ntasks_per_node": ntasks_per_node,
                "cpus_per_task": cpus_per_task,
            }
        if cluster == "bcp":
            return {
                "nodes": node_array_size,
                "ntasks_per_node": ntasks_per_node,
            }
        return {}

    def _make_sub_stage_command(self, sub_stage: str) -> List[str]:
        """Make a command of the specified sub-stage"""
        data_cfg = self.stage_cfg
        run_cfg = data_cfg.get("run")
        cluster_type = self.cfg.cluster_type

        if sub_stage == "train_tokenizer":
            bpe_save_dir = Path(data_cfg.get("bpe_save_dir"))
            bpe_save_dir.mkdir(parents=True, exist_ok=True)
            train_tokenizer_args = data_cfg.get("train_tokenizer_args")
            code_path = f"cd {bpe_save_dir} && spm_train"
            args = create_args_list(**train_tokenizer_args)
        else:
            assert sub_stage == "preprocess", f"Unknown substage {sub_stage}"
            code_path = (
                self._launcher_scripts_path
                / "nemo_launcher/collections/dataprep_scripts/custom_dataprep/preprocess.py"
            )
            args = create_args_list(
                output_path=data_cfg.get("preprocessed_dir"),
                workers_per_node=run_cfg.get("workers_per_node"),
                worker_mapping_file=data_cfg.get("preprocess_worker_mapping"),
                tokenizer_library=data_cfg.get("tokenizer_library"),
                tokenizer_model=data_cfg.get("tokenizer_model"),
                tokenizer_type=data_cfg.get("tokenizer_type"),
                dataset_impl="mmap",
                log_interval="2000",
                apply_ftfy="store_true",
                workers=run_cfg.get("cpus_per_node") // run_cfg.get("workers_per_node"),
            )

            if cluster_type == "bcp":
                args += create_args_list(bcp="store_true")

            if data_cfg.vocab_file and data_cfg.merges_file:
                args += create_args_list(
                    vocab_file=data_cfg.vocab_file, merges_file=data_cfg.merges_file
                )

        sub_stage_command = [f"python3 -u {code_path}", *args]
        sub_stage_command = " \\\n  ".join(sub_stage_command)
        return [sub_stage_command]


<<<<<<< HEAD
class HumanEvalDataPreparation(DataStage):
    """DataStage for preparing a customized dataset"""

    def _make_sub_stages(self) -> List[str]:
        """There is no sub-stages needed for HumanEval dataset"""
        return []

    def setup_folder_and_data(self) -> None:
        """Setup job/data folders for HumanEval dataset"""
=======
class SteerLMDataPreparation(DataStage):
    """DataStage for preparing the Pile dataset for gpt3 and t5"""

    def _make_sub_stages(self) -> List[str]:
        """
        Create a list of sub-stage names which are required to run in current data stage.
        Based on the input config, some of sub stages may not need to run.

        :return: a list of sub-stage names which are required to run
        :rtype: List[str]
        """
        sub_stages = []
        if self.stage_cfg.get("dataset") == "openassistant":
            task_name = "preprocess_openassistant"
        elif self.stage_cfg.get("dataset") == "helpsteer":
            task_name = "preprocess_helpsteer"
        else:
            print("Currently SteerLM support only openassistand / helpsteer dataset")

        if self.stage_cfg.get("preprocess_data", False):
            sub_stages += [task_name]
        return sub_stages

    def setup_folder_and_data(self) -> None:
        """Setup job/data folders and steerlm/openassistant dataset"""
>>>>>>> 15617fff
        job_path = self.get_job_path()
        job_path.folder.mkdir(parents=True, exist_ok=True)

        data_cfg = self.stage_cfg
<<<<<<< HEAD
        human_eval_url = data_cfg.get("human_eval_url")
        output_dir = data_cfg.get("output_dir")
        split_string = data_cfg.get("split_string")

        os.makedirs(output_dir, exist_ok=True)

        assert output_dir is not None, "output_dir must be a valid path."
        filename = download_single_file(url=human_eval_url, save_dir=output_dir)

        output_data = self.read_data_into_list(filename)

        random.shuffle(output_data)
        data_splits = [float(split) for split in split_string.split(",")]
        assert abs(sum(data_splits)-1) < 1e-9, "The values in the split string should sum to one."
        assert len(data_splits)==3, "Need 3 values, (train,test,validation) in split string"
        num_samples_in_train = int(len(output_data)*data_splits[0])
        num_samples_in_test = int(len(output_data)*data_splits[1])
        num_samples_in_validation  = int(len(output_data)*data_splits[2])
        train = output_data[:num_samples_in_train]
        test = output_data[num_samples_in_train:num_samples_in_train+num_samples_in_test]
        validation = output_data[-num_samples_in_validation:]

        with open(f'{output_dir}/train.jsonl', 'w') as f:
            for entry in train:
                json.dump(entry, f)
                f.write('\n')

        with open(f'{output_dir}/test.jsonl', 'w') as f:
            for entry in test:
                json.dump(entry, f)
                f.write('\n')

        with open(f'{output_dir}/validation.jsonl', 'w') as f:
            for entry in validation:
                json.dump(entry, f)
                f.write('\n')

    def read_data_into_list(self, filename):
        output_data = []
        with gzip.open(filename,'r') as fin:
            for line in fin:
                input_json_obj = json.loads(line)
                processed_json_obj = {'input':input_json_obj['prompt'], 'output':input_json_obj['canonical_solution']}
                output_data.append(processed_json_obj)
        return output_data
=======

        output_dir = data_cfg.get("output_dir")

    def _make_private_cluster_parameters(self, cluster: str, sub_stage: str) -> Dict:
        """
        A simplifying function to make cluster parameters specific to each cluster type.
        Shared cluster parameters are handled in _make_cluster_parameters.
        This is function is introduced because for different dataset preparation the required slurm params are different,
            but the shared parameters are always the same. As a result, one only needs to override private parameters
            for different DataStage.

        :param str cluster: cluster type
        :param str sub_stage: current sub_stage name
        :return: a dictionary of private cluster parameters, e.g. `bcp_preproc_npernode`
        :rtype: Dict
        """
        cfg = self.cfg
        stage_cfg = self.stage_cfg
        run_cfg = stage_cfg.get("run")

        container_image = cfg.get("container")
        container_mounts = self._make_container_mounts_string()

        node_array_size = run_cfg.get("node_array_size")
        array = f"0-{node_array_size-1}"
        bcp_preproc_npernode = (
            run_cfg.get("bcp_preproc_npernode") if sub_stage == "preprocess" else 1
        )
        if cluster == "bcm":
            return {
                "nodes": 1,
                "array": f"{array}%{node_array_size}",
                "container_image": container_image,
                "container_mounts": container_mounts,
            }
        if cluster == "bcp":
            return {
                "nodes": node_array_size,
                "ntasks_per_node": bcp_preproc_npernode,
            }
        return {}

    def _make_sub_stage_command(self, sub_stage: str) -> List[str]:
        """Make a command of the specified sub-stage"""

        data_prep_script = self._aligner_code_path / "examples/nlp/data/steerlm/"
        stage_to_code_path = {
            "preprocess_openassistant": data_prep_script
            / "preprocess_openassistant_data.py",
            "preprocess_helpsteer": data_prep_script / "preprocess_helpsteer_data.py",
        }
        choice_model_type, choice_name = self.get_stage_config_choice()
        output_dir = self.stage_cfg.get("output_dir")
        code_path = stage_to_code_path[sub_stage]
        args = create_args_list(output_directory=output_dir, replace_underscore=False)
        sub_stage_command = [f"python3 -u {code_path}", *args]
        sub_stage_command = " ".join(sub_stage_command)
        return [sub_stage_command]
>>>>>>> 15617fff
<|MERGE_RESOLUTION|>--- conflicted
+++ resolved
@@ -740,17 +740,6 @@
         return [sub_stage_command]
 
 
-<<<<<<< HEAD
-class HumanEvalDataPreparation(DataStage):
-    """DataStage for preparing a customized dataset"""
-
-    def _make_sub_stages(self) -> List[str]:
-        """There is no sub-stages needed for HumanEval dataset"""
-        return []
-
-    def setup_folder_and_data(self) -> None:
-        """Setup job/data folders for HumanEval dataset"""
-=======
 class SteerLMDataPreparation(DataStage):
     """DataStage for preparing the Pile dataset for gpt3 and t5"""
 
@@ -776,58 +765,10 @@
 
     def setup_folder_and_data(self) -> None:
         """Setup job/data folders and steerlm/openassistant dataset"""
->>>>>>> 15617fff
         job_path = self.get_job_path()
         job_path.folder.mkdir(parents=True, exist_ok=True)
 
         data_cfg = self.stage_cfg
-<<<<<<< HEAD
-        human_eval_url = data_cfg.get("human_eval_url")
-        output_dir = data_cfg.get("output_dir")
-        split_string = data_cfg.get("split_string")
-
-        os.makedirs(output_dir, exist_ok=True)
-
-        assert output_dir is not None, "output_dir must be a valid path."
-        filename = download_single_file(url=human_eval_url, save_dir=output_dir)
-
-        output_data = self.read_data_into_list(filename)
-
-        random.shuffle(output_data)
-        data_splits = [float(split) for split in split_string.split(",")]
-        assert abs(sum(data_splits)-1) < 1e-9, "The values in the split string should sum to one."
-        assert len(data_splits)==3, "Need 3 values, (train,test,validation) in split string"
-        num_samples_in_train = int(len(output_data)*data_splits[0])
-        num_samples_in_test = int(len(output_data)*data_splits[1])
-        num_samples_in_validation  = int(len(output_data)*data_splits[2])
-        train = output_data[:num_samples_in_train]
-        test = output_data[num_samples_in_train:num_samples_in_train+num_samples_in_test]
-        validation = output_data[-num_samples_in_validation:]
-
-        with open(f'{output_dir}/train.jsonl', 'w') as f:
-            for entry in train:
-                json.dump(entry, f)
-                f.write('\n')
-
-        with open(f'{output_dir}/test.jsonl', 'w') as f:
-            for entry in test:
-                json.dump(entry, f)
-                f.write('\n')
-
-        with open(f'{output_dir}/validation.jsonl', 'w') as f:
-            for entry in validation:
-                json.dump(entry, f)
-                f.write('\n')
-
-    def read_data_into_list(self, filename):
-        output_data = []
-        with gzip.open(filename,'r') as fin:
-            for line in fin:
-                input_json_obj = json.loads(line)
-                processed_json_obj = {'input':input_json_obj['prompt'], 'output':input_json_obj['canonical_solution']}
-                output_data.append(processed_json_obj)
-        return output_data
-=======
 
         output_dir = data_cfg.get("output_dir")
 
@@ -886,4 +827,63 @@
         sub_stage_command = [f"python3 -u {code_path}", *args]
         sub_stage_command = " ".join(sub_stage_command)
         return [sub_stage_command]
->>>>>>> 15617fff
+
+
+class HumanEvalDataPreparation(DataStage):
+    """DataStage for preparing a customized dataset"""
+
+    def _make_sub_stages(self) -> List[str]:
+        """There is no sub-stages needed for HumanEval dataset"""
+        return []
+
+    def setup_folder_and_data(self) -> None:
+        """Setup job/data folders for HumanEval dataset"""
+        job_path = self.get_job_path()
+        job_path.folder.mkdir(parents=True, exist_ok=True)
+
+        data_cfg = self.stage_cfg
+        human_eval_url = data_cfg.get("human_eval_url")
+        output_dir = data_cfg.get("output_dir")
+        split_string = data_cfg.get("split_string")
+
+        os.makedirs(output_dir, exist_ok=True)
+
+        assert output_dir is not None, "output_dir must be a valid path."
+        filename = download_single_file(url=human_eval_url, save_dir=output_dir)
+
+        output_data = self.read_data_into_list(filename)
+
+        random.shuffle(output_data)
+        data_splits = [float(split) for split in split_string.split(",")]
+        assert abs(sum(data_splits)-1) < 1e-9, "The values in the split string should sum to one."
+        assert len(data_splits)==3, "Need 3 values, (train,test,validation) in split string"
+        num_samples_in_train = int(len(output_data)*data_splits[0])
+        num_samples_in_test = int(len(output_data)*data_splits[1])
+        num_samples_in_validation  = int(len(output_data)*data_splits[2])
+        train = output_data[:num_samples_in_train]
+        test = output_data[num_samples_in_train:num_samples_in_train+num_samples_in_test]
+        validation = output_data[-num_samples_in_validation:]
+
+        with open(f'{output_dir}/train.jsonl', 'w') as f:
+            for entry in train:
+                json.dump(entry, f)
+                f.write('\n')
+
+        with open(f'{output_dir}/test.jsonl', 'w') as f:
+            for entry in test:
+                json.dump(entry, f)
+                f.write('\n')
+
+        with open(f'{output_dir}/validation.jsonl', 'w') as f:
+            for entry in validation:
+                json.dump(entry, f)
+                f.write('\n')
+
+    def read_data_into_list(self, filename):
+        output_data = []
+        with gzip.open(filename,'r') as fin:
+            for line in fin:
+                input_json_obj = json.loads(line)
+                processed_json_obj = {'input':input_json_obj['prompt'], 'output':input_json_obj['canonical_solution']}
+                output_data.append(processed_json_obj)
+        return output_data
