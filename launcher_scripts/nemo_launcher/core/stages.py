# Copyright (c) 2022, NVIDIA CORPORATION.  All rights reserved.
#
# Licensed under the Apache License, Version 2.0 (the "License");
# you may not use this file except in compliance with the License.
# You may obtain a copy of the License at
#
#     http://www.apache.org/licenses/LICENSE-2.0
#
# Unless required by applicable law or agreed to in writing, software
# distributed under the License is distributed on an "AS IS" BASIS,
# WITHOUT WARRANTIES OR CONDITIONS OF ANY KIND, either express or implied.
# See the License for the specific language governing permissions and
# limitations under the License.

import copy
import functools
import glob
import json
import logging
import omegaconf
import os
import re
import shutil
from nemo_launcher.core.launchers import AutoLauncher
from nemo_launcher.utils.data_utils.prepare_squad import (
    prepare_squad_for_fine_tuning,
    prepare_squad_for_prompt_learning,
)
from nemo_launcher.utils.job_utils import JobPaths
from omegaconf import DictConfig, OmegaConf
from pathlib import Path
from typing import Any, Dict, List, Optional

__LANGUAGE_MODELS_LIST__ = ["gpt3", "t5", "mt5", "bert", "llama", "falcon"]
__VISION_MODELS_LIST__ = ["vit"]
__MULTIMODAL_MODELS_LIST__ = [
    "clip",
    "stable_diffusion",
    "instruct_pix2pix",
    "dreambooth",
    "imagen",
    "controlnet",
    "nsfw",
    "neva",
]


class NemoMegatronStage:
    """
    Base class for NeMo Megatron stages. All stages should build on top of this class.
    Call `run` function to run current stage.
    """

    def __init__(self, cfg):
        self.cfg = cfg
        self.cluster = cfg.get("cluster_type")

        self.stage_name = None
        self.stage_cfg = None
        self.setup_stage_vars(cfg)
        self.job_name = self.stage_cfg.run.get("name")

        self.nodes_scheduler = {}

    def setup_stage_vars(self, cfg: OmegaConf):
        """Setup the stage vars, i.e. stage name and stage cfg"""
        raise NotImplementedError

    def run(self) -> str:
        """
        Run current stage returns job id on slurm based system otherwise empty string

        :return: job id on slurm based system otherwise empty string
        :rtype: str
        """
        # Setup folders and datasets
        self.setup_folder_and_data()
        # Save stage hydra config
        job_path = self.get_job_path()

        if (
            self.cfg.get("training").get("model").get("rampup_batch_size")
            and self.stage_name == "training"
        ):
            gpus = self.stage_cfg.get("trainer").get("devices")
            self._find_optimal_nodes(self.cfg, gpus)
            current_gbs = self._get_current_gbs(self.cfg)
            nodes = self.nodes_scheduler[str(current_gbs)]
            self.stage_cfg["trainer"]["num_nodes"] = nodes
            self.cfg["training"]["trainer"]["num_nodes"] = nodes
            logging.info(
                f"global batch size and number of nodes will change following this schedule:\n {self.nodes_scheduler}"
            )

        stage_cfg_path = NemoMegatronStage.save_stage_hydra_config(
            self.stage_cfg, job_path, self.cfg
        )
        # Make cluster parameters
        cluster_parameters = self._make_cluster_parameters(self.cluster)
        # Make k8s config file if necessary
        if self.cluster == "k8s":
            template_root = os.path.join(
                os.path.abspath(os.path.dirname(__file__)),
                f"k8s_templates/{self.stage_name}",
            )
            self._make_k8s_spec_file(template_root, cluster_parameters, job_path)
            self._copy_k8s_helm_chart(template_root, job_path)
        # Make command groups
        command_groups = self.make_stage_command_groups(stage_cfg_path)
        # Create launcher
        launcher = AutoLauncher(
            folder=job_path.folder, cluster=self.cluster, **cluster_parameters,
        )
        job_id = launcher.launch(command_groups=command_groups)

        return job_id

    def setup_folder_and_data(self) -> None:
        """Setup job/data folders and fine-tuning/prompt-learning dataset"""
        job_path = self.get_job_path()
        job_path.folder.mkdir(parents=True, exist_ok=True)
        results_folder = job_path.results_folder
        results_folder.mkdir(parents=True, exist_ok=True)

    @staticmethod
    def save_stage_hydra_config(
        stage_cfg: OmegaConf, job_path: JobPaths, cfg: OmegaConf
    ) -> Path:
        """
        Interpolate and save hydra config file for current stage

        :param OmegaConf stage_cfg: current stage's hydra configuration
        :param JobPaths job_path: JobPaths object
        :param OmegaConf cfg: base config for job
        :return: path current stage's essential nemo scripts code
        :rtype: Path
        """
        # Since k8s uses a Helm chart that launches a job based on the Hydra config
        # file, the Hydra config file that is generated needs to contain all of the
        # required keys for each stage.
        if cfg.cluster_type == "k8s":
            # OmegaConf doesn't allow adding new keys. Temporarily create a dictionary
            # representation and add the new keys before converting back to an
            # OmegaConf object.
            temp_config = OmegaConf.to_object(stage_cfg)
            temp_config["data_dir"] = cfg.data_dir
            temp_config["cluster_type"] = cfg.cluster_type
            temp_config["launcher_scripts_path"] = cfg.launcher_scripts_path
            temp_config["data_config"] = stage_cfg.run.name
            stage_cfg = OmegaConf.create(temp_config)

        _hydra_interpolation(stage_cfg)

        cfg_save_path = job_path.config_file
        omegaconf.OmegaConf.save(stage_cfg, cfg_save_path)
        return cfg_save_path

    def make_stage_command_groups(self, stage_cfg_path: Path) -> List[List[str]]:
        """
        Make the command groups for current stage
        Command groups is a list of command group. A command group is defined as:
              0. Command group is a list of command strings
              1. Each command group occupies one bcprun, srun or bash
              2. Each command group eventually has multiple commands connected by ";"

        :param Path stage_cfg_path: path to interpolated and saved configuration
        :return: command groups for current stage
        :rtype: List[List[str]]
        """
        raise NotImplementedError

    def _make_wandb_login_command(self) -> List[str]:
        """Make a command of login with w&b api key"""
        cfg = self.cfg
        wandb_cmd = ""

        if cfg.cluster_type == "bcp" and cfg.wandb_api_bcp_secret_key is not None:
            wandb_cmd = f"wandb login ${cfg.wandb_api_bcp_secret_key}"
        elif cfg.wandb_api_key_file is not None:
            with open(cfg.wandb_api_key_file, "r") as f:
                wandb_api_key = f.readline().rstrip()
            wandb_cmd = f"wandb login {wandb_api_key}"
        return [wandb_cmd]

    def _make_nemo_path_command(self) -> List[str]:
        """Extend nemo path to python path"""
        return [
            f"cd {self._nemo_code_path}",
            "git rev-parse HEAD",
            f"export PYTHONPATH={self._nemo_code_path}:\${{PYTHONPATH}}",
        ]

    def _make_k8s_spec_file(
        self, template_root: str, cluster_parameters: Dict, job_path: JobPaths
    ):
        """Create a yaml spec file for kubernetes jobs"""
        raise NotImplementedError

    # def _make_numa_mapping_command(self) -> List[str]:
    #     """Make a command of numa mapping call"""
    #     cfg = self.cfg
    #     numa_cfg = cfg.get("numa_mapping")
    #     if not numa_cfg.get("enable"):
    #         return []

    #     numa_override = [f"{k}={v}" for k, v in numa_cfg.items()]
    #     numa_command = [
    #         f"python3 -u {self._launcher_scripts_path / 'nemo_launcher/collections/numa_mapping.py'}",
    #         *numa_override,
    #     ]
    #     numa_command = " \\\n  ".join(numa_command)
    #     return [numa_command]

    def _make_api_log_command_prefix(self, results_dir: str) -> str:
        """Make a command prefix of api logging"""
        choice_model_type, choice_name = self.get_stage_config_choice()
        api_log = self.cfg.get("api_log", False)
        api_log_prefix = ""
        if api_log:
            api_log_path = os.path.join(results_dir, "api_logs")
            api_log_prefix = (
                "[[ \${SLURM_LOCALID} -eq 0 ]] && "
                f"API_LOG_CMD='apiLog.sh -p {choice_model_type}/{choice_name} -v nemo_launcher' || API_LOG_CMD=''; "
                f"LOGPATH={api_log_path} \${{API_LOG_CMD}}"
            )
        return api_log_prefix

    def _make_nsys_command_prefix(self, results_dir: str) -> str:
        """Make a command prefix of nsys profiling"""
        model_cfg = self.stage_cfg.get("model")
        if not model_cfg:
            return ""

        nsys_cfg = model_cfg.get("nsys_profile", None)
        nsys_prefix = ""
        if nsys_cfg is not None and nsys_cfg.get("enabled", False):
            profile_out_path = os.path.join(results_dir, "profile_logs")
            os.makedirs(profile_out_path, exist_ok=True)
            slurm_node = "\${SLURM_NODEID}"
            slurm_rank = "\${SLURM_PROCID}"
            slurm_jobid = "\${SLURM_JOB_ID}"
            nsys_prefix = (
                f"nsys profile -s none "
                f"-t {','.join(nsys_cfg.trace)} "
                f"-o {profile_out_path}/profile_{slurm_jobid}_node{slurm_node}_rank{slurm_rank} "
                f"--force-overwrite true "
                f"--capture-range=cudaProfilerApi "
                f"--capture-range-end=stop"
            )
        return nsys_prefix

    def _make_container_mounts_string(self) -> str:
        """
        Make container mounting string based on hydra configurations

        :return: container mounting string, e.g. "/path/to/A:/path/to/A,/path/to/B:/path/to/B,..."
        :rtype: str
        """

        def add_container_mounts(container_mounts):
            mounts_str = ""
            if container_mounts is not None:
                assert isinstance(
                    container_mounts, omegaconf.listconfig.ListConfig
                ), "container_mounts must be a list."
                for mount in container_mounts:
                    if mount is not None and isinstance(mount, str):
                        mounts_str += (
                            f",{mount}" if ":" in mount else f",{mount}:{mount}"
                        )
            return mounts_str

        cfg = self.cfg
        data_dir = cfg.get("data_dir")
        base_results_dir = cfg.get("base_results_dir")
        mounts_string = f"{self._launcher_scripts_path}:{self._launcher_scripts_path},{data_dir}:{data_dir},{base_results_dir}:{base_results_dir}"

        container_mounts = cfg.get("container_mounts")
        mounts_string += add_container_mounts(container_mounts)
        return mounts_string

    def _make_cluster_parameters(self, cluster: str) -> Dict:
        """
        Make a cluster-specific parameters for jobs on different clusters.
        Current clusters include bcm(slurm), bcp and interactive.
        For example for bcm, it will return slurm parameters:
            {'job_name': 'some_name', 'nodes': 2, 'ntasks_per_node': 8, ...}

        :param str cluster: i.e. `bcm`, `bcp`, `interactive`, etc.
        :return: a dictionary of cluster parameters, e.g. `ntasks_per_node`
        :rtype: Dict
        """
        cfg = self.cfg
        stage_cfg = self.stage_cfg
        run_cfg = stage_cfg.get("run")
        job_name = run_cfg.get("name")
        time_limit = run_cfg.get("time_limit")
        nodes = run_cfg.get("nodes")
        dependency = run_cfg.get("dependency")
        if nodes is None:
            nodes = stage_cfg.get("trainer").get("num_nodes")

        ntasks_per_node = run_cfg.get("ntasks_per_node")
        if ntasks_per_node is None:
            ntasks_per_node = stage_cfg.get("trainer").get("devices")

        container_image = cfg.get("container")
        container_mounts = self._make_container_mounts_string()

        setup = None
        env_vars = self.get_env_vars()
        if env_vars:
            setup = [f"export {k}={v}" for k, v in env_vars.items()]

        cluster_parameters = {}
        shared_parameters = {
            "job_name": job_name,
            "nodes": nodes,
            "time": time_limit,
            "ntasks_per_node": ntasks_per_node,
            "setup": setup,
        }
        if cluster == "bcm":
            cluster_cfg = cfg.get("cluster")
            if cfg.get("training").get("model").get("ub_tp_comm_overlap", False) or (
                cfg.get("peft") is not None
                and cfg.get("peft").get("model").get("ub_tp_comm_overlap", False)
            ):
                if "srun_args" not in cluster_cfg:
                    cluster_cfg["srun_args"] = []
                cluster_cfg["srun_args"] += ["--mpi=pmix"]
            slurm_cfg = {**copy.deepcopy(cluster_cfg)}
            job_name_prefix = slurm_cfg.pop("job_name_prefix")
            cluster_parameters = {**slurm_cfg}
            cluster_parameters.update(
                {
                    **shared_parameters,
                    "dependency": dependency,
                    "container_image": container_image,
                    "container_mounts": container_mounts,
                }
            )
            cluster_parameters["job_name"] = (
                job_name_prefix + cluster_parameters["job_name"]
            )
        elif cluster == "bcp":
            cluster_parameters.update(
                {
                    **shared_parameters,
                    "no_redirect": cfg.get("bcp_no_redirect"),
                    "env_vars": env_vars,
                }
            )
        elif cluster == "interactive":
            cluster_parameters.update(shared_parameters)
        elif cluster == "k8s":
            # Resolving since there is a dependency between soon-to-be deprecated
            # cluster.nfs_path which is referenced in cluster.volumes.nfs.path
            OmegaConf.resolve(cfg.get("cluster"))
            cluster_cfg = cfg.get("cluster")
            k8s_cfg = {**copy.deepcopy(cluster_cfg)}

            cluster_parameters = {**k8s_cfg}
            cluster_parameters.update(
                {
                    **shared_parameters,
                    "container_image": container_image,
                    "env_vars": env_vars,
                }
            )

        return cluster_parameters

    def _find_optimal_nodes(self, cfg, gpus) -> None:
        nodes_scheduler_path = (
            f"{cfg.get('training').get('run').get('results_dir')}/nodes_scheduler.json"
        )

        try:
            with open(nodes_scheduler_path, "r") as nodes_scheduler:
                self.nodes_scheduler = json.load(nodes_scheduler)
        except FileNotFoundError:
            mbs = cfg.get("training").get("model").get("micro_batch_size")
            gbs = cfg.get("training").get("model").get("global_batch_size")
            rampup_bs = cfg.get("training").get("model").get("rampup_batch_size")
            tp = cfg.get("training").get("model").get("tensor_model_parallel_size")
            pp = cfg.get("training").get("model").get("pipeline_model_parallel_size")
            num_nodes = cfg.get("training").get("trainer").get("num_nodes")
            start_bs = rampup_bs[0]
            increment = rampup_bs[1]

            cbs = start_bs
            rbs = [start_bs]
            while cbs <= (gbs - increment):
                rbs.append(rbs[-1] + increment)
                cbs += increment

            self.nodes_scheduler[str(gbs)] = num_nodes
            for b in rbs[::-1][1:]:
                optimal_lst = []
                prev = int(min(list(self.nodes_scheduler.values())))
                for nodes in range(1, prev + 1):
                    dp = (gpus * nodes) // (tp * pp)
                    if (
                        b % (mbs * dp) == 0
                        and b % (mbs * gpus * nodes) == 0
                        and nodes <= prev
                    ):
                        optimal_lst.append(nodes)

                self.nodes_scheduler[str(b)] = max(optimal_lst)

            sched_rbs = [int(i) for i in self.nodes_scheduler.keys()]
            assert rbs[::-1] == sched_rbs, (
                "please, make sure you enter the correct combination of"
                " ramp up batch size and number of nodes"
            )

            with open(nodes_scheduler_path, "w") as nodes_scheduler:
                nodes_scheduler.write(json.dumps(self.nodes_scheduler))

    def _get_current_gbs(self, cfg):
        start_bs = cfg.get("training").get("model").get("rampup_batch_size")[0]
        results_dir = cfg.get("training").get("run").get("results_dir")
        os.chdir(results_dir)
        job_numbers = []

        try:
            for file in glob.glob("*.out"):
                file = file.split("_")[-1].split(".")[0]
                job_numbers.append(int(file))

            job_number = max(job_numbers)
            last_job = glob.glob(f"*{job_number}.out")[0]
            with open(last_job, "r") as logs:
                logs = logs.read()

            current_gbs = re.findall(r"global_batch_size=(\d+)", logs)[-1]
        except:
            current_gbs = start_bs

        return current_gbs

    def get_env_vars(self) -> Dict:
        """
        Set up dictionary for environment variables
        The environment variables from hydra config will be set inside the job scripts.
        For Example:
            Set `env_vars.NVTE_BIAS_DROPOUT_FUSION=1` while calling nemo_launcherlauncher-scripts,
            `NVTE_BIAS_DROPOUT_FUSION=1` will be set while running the job.

        :return: a dictionary of env vars while running the job.
        :rtype: Dict
        """
        env_vars = {k: v for k, v in self.cfg.get("env_vars").items() if v is not None}
        return env_vars

    def get_stage_config_choice(self):
        """
        Return current stages config's corresponding `choice_model_type` and `choice_name`
        For example, if `training=gpt3/5b`, then `choice_model_type=gpt3` and `choice_name=5b`
        """
        stage_config_choice = self.cfg.get(f"{self.stage_name}_config")
        choice_model_type = stage_config_choice.rsplit("/", 1)[0]
        choice_name = stage_config_choice.rsplit("/", 1)[1]
        return choice_model_type, choice_name

    @property
    def _launcher_scripts_path(self) -> Path:
        return Path(self.cfg.get("launcher_scripts_path"))

    @property
    def _nemo_code_path(self) -> Path:
        return Path("/opt/NeMo")

    @property
    def _data_dir(self) -> Path:
        return Path(self.cfg.get("data_dir"))

    @property
    def _rlhf_code_path(self) -> Path:
        return Path("/opt/nemo-rlhf")

    @property
    def _aligner_code_path(self) -> Path:
        return Path("/opt/NeMo-Aligner")

    @property
    def _cuda_visible_devices(self) -> str:
        ntasks_per_node = self.stage_cfg.run.get("ntasks_per_node")
        if ntasks_per_node is None:
            ntasks_per_node = self.stage_cfg.trainer.get("devices", 1)
        return (
            "CUDA_VISIBLE_DEVICES=0,1,2,3,4,5,6,7"
            if ntasks_per_node == 8
            else f"CUDA_VISIBLE_DEVICES={','.join(map(str, range(ntasks_per_node)))}"
        )

    @property
    def _cuda_device_max_connections(self) -> str:
        model_cfg = self.stage_cfg.get("model")
        if not model_cfg:
            return ""
        tensor_model_parallel_size = model_cfg.get("tensor_model_parallel_size", 1)
        context_parallel_size = model_cfg.get("context_parallel_size", 1)
        fsdp = model_cfg.get("fsdp", False)
        return (
            "CUDA_DEVICE_MAX_CONNECTIONS=1"
            if (
                (tensor_model_parallel_size > 1 or context_parallel_size > 1)
                and not fsdp
            )
            else ""
        )

    @property
    def _nvte_bias_gelu_nvfusion(self) -> str:
        """Only used in pretraining; override in training class"""
        return ""

    @functools.lru_cache()
    def get_job_path(self, sub_stage: Optional[str] = None) -> JobPaths:
        """Fetch a JobPaths object for current stage"""
        run_cfg = self.stage_cfg.get("run")
        results_dir = Path(
            run_cfg.get("results_dir")
        )  # TODO: rename this to job dir in config
        if sub_stage is not None:
            results_dir = results_dir / sub_stage
        return JobPaths(results_dir, self.job_name)

    @property
    def _set_ln_sm_margin(self) -> str:
        """Set LayerNorm SM margin when using P2P communication overlap to support the overlap with LayerNorm kernel"""
        vpp = self.cfg.training.model.get("virtual_pipeline_model_parallel_size")
        if (
            self.cfg.training.model.get("overlap_p2p_comm", False)
            and self.cfg.training.model.get("pipeline_model_parallel_size") > 1
            and vpp is not None
            and vpp > 1
        ):
            get_ln_sm_margin_command = (
                f"python3 {self._launcher_scripts_path / 'nemo_launcher/collections/conditional_cfgs.py'} "
                f"name=get_ln_sm_margin"
            )
            return f"NVTE_FWD_LAYERNORM_SM_MARGIN=\$({get_ln_sm_margin_command}) NVTE_BWD_LAYERNORM_SM_MARGIN=\$({get_ln_sm_margin_command})"
        return ""

    @property
    def _skip_ag_overlap(self) -> str:
        """Skip TP-AllGather overlap with ring-exchange at (1) bf16 and (2) PP > 1"""
        if (
            self.cfg.training.model.get("ub_tp_comm_overlap", False)
            and self.cfg.training.model.get("pipeline_model_parallel_size") > 1
        ):
            use_fp8 = self.cfg.training.model.get("fp8", False)
            get_ag_overlap_command = (
                f"python3 {self._launcher_scripts_path / 'nemo_launcher/collections/conditional_cfgs.py'} "
                f"name=get_ag_overlap "
                f"fp8={use_fp8} "
            )
            return f"NVTE_UB_SPLIT_AG=\$({get_ag_overlap_command})"
        return ""


class NeMoStage(NemoMegatronStage):
    """
    Stage is a nemo stage if it uses a nemo scripts
    Current nemo stage includes:
        - pretraining
        - fine-tuning
        - prompt-learning
        - t5/mt5 eval
    GPT3 eval is not a NeMo stage because it uses eval-harness inside nemo_launcher collections.
    """

    def make_stage_command_groups(self, stage_cfg_path: Path) -> List[List[str]]:
        """
        Make the command groups for current stage
        Command groups is a list of command group. A command group is defined as:
              0. Command group is a list of command strings
              1. Each command group occupies one bcprun, srun or bash
              2. Each command group eventually has multiple commands connected by ";"

        :param Path stage_cfg_path: path to interpolated and saved configuration
        :return: command groups for current stage
        :rtype: List[List[str]]
        """
        # Training has one command group
        # Shared with fine-tuning and prompt learning
        command_groups = [[]]
        command_groups[0] += self._make_wandb_login_command()
        command_groups[0] += self._make_nemo_path_command()
        # command_groups[0] += self._make_numa_mapping_command()

        # _cuda_device_max_connections and _cuda_visible_devices cannot be used as command prefix on BCP
        if self.cluster == "bcp":
            core_command = []
        else:
            core_command = [
                self._cuda_device_max_connections,
                self._cuda_visible_devices,
                self._set_ln_sm_margin,
                self._skip_ag_overlap,
                self._nvte_bias_gelu_nvfusion,
            ]

        core_command += [
            self._make_api_log_command_prefix(
                results_dir=self.get_job_path().results_folder
            ),
            self._make_nsys_command_prefix(
                results_dir=self.get_job_path().results_folder
            ),
            self._make_nemo_call_string(stage_cfg_path),
        ]
        core_command_string = " ".join([c for c in core_command if c])
        command_groups[0] += [core_command_string]
        command_groups = clean_command_groups(command_groups)

        return command_groups

    def _make_nemo_call_string(self, stage_cfg_path: Path) -> str:
        """
        Make nemo scripts calling command string
        This is for current nemo stage's essential nemo script calling.

        :param Path stage_cfg_path: path to interpolated and saved configuration
        :return: command string of nemo script calling
        :rtype: str
        """
        choice_model_type, choice_name = self.get_stage_config_choice()
        code_path = self._get_nemo_code_path(choice_model_type)

        hydra_override = self._make_hydra_override()

        command = [
            f"python3 -u {code_path} ",
            f"--config-path={stage_cfg_path.parents[0]}",
            f"--config-name={stage_cfg_path.name}",
            *hydra_override,
        ]
        command_string = " \\\n  ".join(command)
        return command_string

    def _make_hydra_override(self) -> List:
        """
        Override some existing hydra configurations if necessary.

        Example use cases are:
            1. For bcp cluster, `+rank=\${RANK}` is required running some NeMo scripts.
                Existing hydra config doesn't have `rank` field, so we overwrite on the fly.
            2. Auto blend training dataset by overwriting empty `model.data.data_prefix` as
                `model.data.data_prefix=\$({auto_blend_command})`. Existing `model.data.data_prefix`
                could be None in cfg, so we overwrite it in this function.
        """
        hydra_override = []
        if self.cluster == "bcp":
            hydra_override += ["+rank=\${RANK}"]
        return hydra_override

    def _copy_k8s_helm_chart(self, template_root: str, job_path: JobPaths):
        """
        Copy the k8s Helm charts to the results directory.

        :param str template_root: path to where the k8s template files are located
        :param JobPaths job_path: JobPaths object
        """
        template_file = os.path.join(template_root, "training.yaml")
        chart_file = os.path.join(template_root, "Chart.yaml")
        training_path = Path(
            job_path.folder / "k8s_template" / "templates" / "training.yaml"
        )
        training_path.parent.mkdir(parents=True, exist_ok=True)
        config_path = Path(job_path.folder / "k8s_template" / "config")
        config_path.mkdir(parents=True, exist_ok=True)
        chart_path = Path(job_path.folder / "k8s_template" / "Chart.yaml")
        training_config_file = os.path.join(template_root, "training-config.yaml")
        training_config_path = Path(
            job_path.folder / "k8s_template" / "templates" / "training-config.yaml"
        )
        hydra_config_path = Path(job_path.folder / "k8s_template" / "config")

        shutil.copy2(template_file, training_path)
        shutil.copy2(chart_file, chart_path)
        shutil.copy2(training_config_file, training_config_path)
        shutil.copy2(job_path.config_file, hydra_config_path)

    def _add_wandb_key_to_chart(self) -> str:
        """
        Read the WandB API key file and return it to be placed in the Helm chart.

        :return: a string of the WandB API key.
        :rtype: str
        """
        with open(self.cfg.wandb_api_key_file, "r") as f:
            wandb_api_key = f.readline().rstrip()
        return wandb_api_key

    def _make_k8s_spec_file(
        self, template_root: str, cluster_parameters: Dict, job_path: JobPaths
    ):
        """
        Create a spec file for a Kubernetes training job.
        The spec file is generated based on the parameters in the cluster and training config files.

        :param str template_root: path to where the k8s template files are located
        :param Dict cluster_parameters: settings specific to the cluster that is being used
        :param JobPaths job_path: JobPaths object
        """
        with open(os.path.join(template_root, "values.yaml")) as value_file:
            values_template = OmegaConf.load(value_file)

        values_template.image.trainingImage = cluster_parameters["container_image"]
        values_template.image.pullSecret = cluster_parameters["pull_secret"]
        values_template.image.numGPUs = self.stage_cfg.trainer.devices
        values_template.image.nodes = self.stage_cfg.trainer.num_nodes
        values_template.trainingConfig.shmSize = cluster_parameters["shm_size"]
        values_template.volumes = cluster_parameters["volumes"]
        values_template.trainingConfig.ibResourceName = cluster_parameters[
            "ib_resource_name"
        ]
        values_template.trainingConfig.ibCount = cluster_parameters["ib_count"]
        values_template.trainingConfig.ibNetworkAnnotation = cluster_parameters[
            "ib_network_annotation"
        ]
        values_template.trainingConfig.envVars = cluster_parameters["env_vars"]

        if cluster_parameters["dns_policy"] is not None:
            values_template.trainingConfig.dnsPolicy = cluster_parameters["dns_policy"]

        if self.cfg.wandb_api_key_file is not None:
            values_template.trainingConfig.wandbKey = self._add_wandb_key_to_chart()

        k8s_template_path = job_path.folder
        k8s_template_file = Path(k8s_template_path / "k8s_template" / "values.yaml")
        k8s_template_file.parent.mkdir(parents=True, exist_ok=True)

        conf = OmegaConf.create(values_template)
        OmegaConf.save(conf, k8s_template_file)

    def get_env_vars(self) -> Dict:
        """
        Set up dictionary for environment variables
        The environment variables from hydra config will be set inside the job scripts.
        For Example:
            Set `env_vars.NVTE_BIAS_DROPOUT_FUSION=1` while calling nemo_launcherlauncher-scripts,
            `NVTE_BIAS_DROPOUT_FUSION=1` will be set while running the job.

        :return: a dictionary of env vars while running the job.
        :rtype: Dict
        """
        env_vars = super().get_env_vars()
        devices = self.stage_cfg.trainer.get("devices", 1)
        if self.cluster != "bcm":
            env_vars["SLURM_NTASKS_PER_NODE"] = devices
        if self.cluster in ["bcp", "k8s"]:  # Set env prefix as env var on BCP
            for env_var_str in [
                self._cuda_device_max_connections,
                self._cuda_visible_devices,
                self._set_ln_sm_margin,
                self._skip_ag_overlap,
            ]:
                if env_var_str:
                    var_name, var_val = env_var_str.split("=")
                    env_vars[var_name] = var_val
        return env_vars


class Training(NeMoStage):
    """Stage class of pretraining with NeMo scripts"""

    def setup_stage_vars(self, cfg):
        """Setup the stage vars, i.e. stage name and stage cfg"""
        self.stage_name = "training"
        self.stage_cfg = cfg.get("training")

    def _make_hydra_override(self) -> List:
        """
        Override some existing hydra configurations if necessary.
        Example use cases are:
            1. For bcp cluster, `+rank=\${RANK}` is required running some NeMo scripts.
                Existing hydra config doesn't have `rank` field, so we overwrite on the fly.
            2. Auto blend training dataset by overwriting empty `model.data.data_prefix` as
                `model.data.data_prefix=\$({auto_blend_command})`. Existing `model.data.data_prefix`
                could be None in cfg, so we overwrite it in this function.

        :return: hydra override string added in nemo script calling
        :rtype: str
        """
        hydra_override = []
        choice_model_type, choice_name = self.get_stage_config_choice()
        if self.cluster == "bcp":
            hydra_override += ["+rank=\${RANK}"]
        if (
            choice_model_type in __LANGUAGE_MODELS_LIST__
            and self.stage_cfg.model.data.get("data_prefix", None) is None
        ):
            preprocessed_dir = self.stage_cfg.run.get("preprocessed_dir")
            blending_alpha = self.stage_cfg.run.get("blending_alpha")
            auto_blend_command = (
                f"python3 {self._launcher_scripts_path / 'nemo_launcher/collections/auto_blend.py'} "
                f"model_type={choice_model_type} "
                f"preprocessed_dir={preprocessed_dir} "
                f"blending_alpha={blending_alpha}"
            )
            hydra_override += [f"model.data.data_prefix=\$({auto_blend_command})"]
        if self.stage_cfg.model.get("gc_interval", 0) > 1:
            gc_interval = min(
                self.stage_cfg.model.get("gc_interval"),
                self.cfg.training.trainer.get("val_check_interval"),
            )
            hydra_override += [f"model.gc_interval={gc_interval}"]
        return hydra_override

    def _get_nemo_code_path(self, model_type: str) -> Path:
        """
        Provide the essential nemo code path for running the stage, usually different model types use different nemo scripts.
        For example, `megatron_t5_pretraining.py` for t5 and `megatron_gpt_pretraining.py` for gpt3.

        :param str model_type: i.e. `gpt3`, `t5`, `mt5`, etc.
        :return: path current stage's essential nemo scripts code
        :rtype: Path
        """
        model_type_to_code_path = {
            "t5": self._nemo_code_path
            / "examples/nlp/language_modeling/megatron_t5_pretraining.py",
            "mt5": self._nemo_code_path
            / "examples/nlp/language_modeling/megatron_t5_pretraining.py",
            "gpt3": self._nemo_code_path
            / "examples/nlp/language_modeling/megatron_gpt_pretraining.py",
            "llama": self._nemo_code_path
            / "examples/nlp/language_modeling/megatron_gpt_pretraining.py",
            "bert": self._nemo_code_path
            / "examples/nlp/language_modeling/megatron_bert_pretraining.py",
            "falcon": self._nemo_code_path
            / "examples/nlp/language_modeling/megatron_gpt_pretraining.py",
            "retro": self._nemo_code_path
            / "examples/nlp/language_modeling/megatron_retro_pretraining.py",
            "vit": self._nemo_code_path
            / "examples/vision/vision_transformer/megatron_vit_classification_pretrain.py",
            "clip": self._nemo_code_path
            / "examples/multimodal/vision_language_foundation/clip/megatron_clip_pretrain.py",
            "nsfw": self._nemo_code_path
            / "examples/multimodal/vision_language_foundation/nsfw/megatron_nsfw_pretrain.py",
            "stable_diffusion": self._nemo_code_path
            / "examples/multimodal/text_to_image/stable_diffusion/sd_train.py",
            "instruct_pix2pix": self._nemo_code_path
            / "examples/multimodal/text_to_image/instruct_pix2pix/sd_finetune.py",
            "imagen": self._nemo_code_path
            / "examples/multimodal/text_to_image/imagen/imagen_training.py",
            "dreambooth": self._nemo_code_path
            / "examples/multimodal/text_to_image/dreambooth/dreambooth.py",
            "controlnet": self._nemo_code_path
            / "examples/multimodal/text_to_image/controlnet/controlnet_train.py",
            "nerf": self._nemo_code_path / "examples/multimodal/x_to_nerf/nerf/main.py",
            "neva": self._nemo_code_path
            / "examples/multimodal/multimodal_llm/neva/neva_pretrain.py",
        }
        return model_type_to_code_path[model_type]


class FineTuning(NeMoStage):
    """Stage class of fine-tuning with NeMo scripts"""

    def setup_stage_vars(self, cfg):
        """Setup the stage vars, i.e. stage name and stage cfg"""
        self.stage_name = "fine_tuning"
        self.stage_cfg = cfg.get("fine_tuning")

    def setup_folder_and_data(self) -> None:
        """Setup job/data folders and fine-tuning/prompt-learning dataset"""
        super().setup_folder_and_data()
        choice_model_type, choice_name = self.get_stage_config_choice()

        if choice_model_type in __LANGUAGE_MODELS_LIST__:
            # Prepare fine-tuning dataset
            data_dir = self.cfg.get("data_dir")
            task_name = self.stage_cfg.run.get("task_name")

            # GLUE for internal use
            download_glue_script_path = (
                self._launcher_scripts_path
                / "nemo_launcher/utils/data_utils/download_glue.py"
            )
            if download_glue_script_path.exists():
                from nemo_launcher.utils.data_utils.download_glue import (
                    TASKS_LOWER,
                    download_glue,
                )

                if task_name in TASKS_LOWER:
                    download_glue(
                        data_dir=os.path.join(data_dir, "glue_data"), tasks=task_name
                    )

            # Prepare dataset for squad
            if task_name in ["squad", "xquad"]:
                prepare_squad_for_fine_tuning(
                    data_dir=os.path.join(data_dir, "squad_data")
                )

    def _get_nemo_code_path(self, model_type: str) -> Path:
        """
        Provide the essential nemo code path for running the stage, usually different model types use different nemo scripts.
        For example, `megatron_t5_pretraining.py` for t5 and `megatron_gpt_pretraining.py` for gpt3.

        :param str model_type: i.e. `gpt3`, `t5`, `mt5`, etc.
        :return: path current stage's essential nemo scripts code
        :rtype: Path
        """

        model_type_to_code_path = {
            "gpt3": self._nemo_code_path
            / "examples/nlp/language_modeling/tuning/megatron_gpt_sft.py",
            "llama": self._nemo_code_path
            / "examples/nlp/language_modeling/tuning/megatron_gpt_sft.py",
            "code_llama": self._nemo_code_path
            / "examples/nlp/language_modeling/tuning/megatron_gpt_sft.py",
            "t5": self._nemo_code_path
            / "examples/nlp/language_modeling/megatron_t5_seq2seq_finetune.py",
            "mt5": self._nemo_code_path
            / "examples/nlp/language_modeling/megatron_t5_seq2seq_finetune.py",
            "falcon": self._nemo_code_path
            / "examples/nlp/language_modeling/tuning/megatron_gpt_sft.py",
            "vit": self._nemo_code_path
            / "examples/vision/vision_transformer/megatron_vit_classification_finetune.py",
            "neva": self._nemo_code_path
            / "examples/multimodal/multimodal_llm/neva/neva_finetune.py",
            "nsfw": self._nemo_code_path
            / "examples/multimodal/vision_language_foundation/nsfw/megatron_nsfw_pretrain.py",
        }
        return model_type_to_code_path[model_type]


class PEFT(NeMoStage):
    """Stage class of PEFT with NeMo scripts"""

    def setup_stage_vars(self, cfg):
        """Setup the stage vars, i.e. stage name and stage cfg"""
        self.stage_name = "peft"
        self.stage_cfg = cfg.get("peft")

    def setup_folder_and_data(self) -> None:
        """Setup job/data folders and fine-tuning/prompt-learning dataset"""
        # Setup folders
        super().setup_folder_and_data()
        choice_model_type, choice_name = self.get_stage_config_choice()

        if choice_model_type in __LANGUAGE_MODELS_LIST__:
            # Prepare prompt learning dataset
            data_dir = self.cfg.get("data_dir")
            task_name = self.stage_cfg.run.get("task_name")

            # Prepare dataset for squad
            if task_name in ("squad", "xquad"):
                self._task_data_dir = os.path.join(data_dir, "squad_data")
                if self.cfg.cluster_type == "k8s":
                    # Skip downloading since on k8s the data is downloaded in a
                    # pre-install job since user may not be using a volume type
                    # that's not available locally, e.g., PVC
                    return
                prepare_squad_for_fine_tuning(data_dir=self._task_data_dir)

    def _copy_k8s_helm_chart(self, template_root: str, job_path: JobPaths):
        """
        Copy the k8s Helm charts to the results directory.

        :param str template_root: path to where the k8s template files are located
        :param JobPaths job_path: JobPaths object
        """
        template_file = os.path.join(template_root, "peft.yaml")
        chart_file = os.path.join(template_root, "Chart.yaml")
        prompt_path = Path(job_path.folder / "k8s_template" / "templates" / "peft.yaml")
        prompt_path.parent.mkdir(parents=True, exist_ok=True)
        config_path = Path(job_path.folder / "k8s_template" / "config")
        config_path.mkdir(parents=True, exist_ok=True)
        chart_path = Path(job_path.folder / "k8s_template" / "Chart.yaml")
        prompt_config_file = os.path.join(template_root, "peft-config.yaml")
        prompt_config_path = Path(
            job_path.folder / "k8s_template" / "templates" / "peft-config.yaml"
        )
        hydra_config_path = Path(job_path.folder / "k8s_template" / "config")

        shutil.copy2(template_file, prompt_path)
        shutil.copy2(chart_file, chart_path)
        shutil.copy2(prompt_config_file, prompt_config_path)
        shutil.copy2(job_path.config_file, hydra_config_path)

    def _make_k8s_spec_file(
        self, template_root: str, cluster_parameters: Dict, job_path: JobPaths
    ):
        """
        Create a spec file for a Kubernetes PEFT job.

        The spec file is generated based on the parameters in the cluster and
        PEFT config files.

        :param str template_root: path to where the k8s template files are located
        :param Dict cluster_parameters: settings specific to the cluster that is being used
        :param JobPaths job_path: JobPaths object
        """
        with open(os.path.join(template_root, "values.yaml")) as value_file:
            values_template = OmegaConf.load(value_file)

        choice_model_type, _ = self.get_stage_config_choice()

        values_template.image.trainingImage = cluster_parameters["container_image"]
        values_template.image.pullSecret = cluster_parameters["pull_secret"]
        values_template.image.gpuNum = self.stage_cfg.trainer.devices
        values_template.image.nodes = self.stage_cfg.trainer.num_nodes
        values_template.trainingConfig.shmSize = cluster_parameters["shm_size"]
        values_template.volumes = cluster_parameters["volumes"]
        values_template.trainingConfig.scriptPath = str(
            self._get_nemo_code_path(choice_model_type)
        )
        values_template.trainingConfig.envVars = cluster_parameters["env_vars"]

        values_template.datasetConfig.prepare_task_name = self.stage_cfg.run.get(
            "task_name"
        )
        values_template.datasetConfig.task_data_dir = self._task_data_dir

        if cluster_parameters["dns_policy"] is not None:
            values_template.trainingConfig.dnsPolicy = cluster_parameters["dns_policy"]

        if self.cfg.wandb_api_key_file is not None:
            values_template.trainingConfig.wandbKey = self._add_wandb_key_to_chart()

        k8s_template_path = job_path.folder
        k8s_template_file = Path(k8s_template_path / "k8s_template" / "values.yaml")
        k8s_template_file.parent.mkdir(parents=True, exist_ok=True)

        conf = OmegaConf.create(values_template)
        OmegaConf.save(conf, k8s_template_file)

    def _get_nemo_code_path(self, model_type: str) -> Path:
        """
        Provide the essential nemo code path for running the stage, usually different model types use different nemo scripts.
        For example, `megatron_t5_pretraining.py` for t5 and `megatron_gpt_pretraining.py` for gpt3.

        :param str model_type: i.e. `gpt3`, `t5`, `mt5`, etc.
        :return: path current stage's essential nemo scripts code
        :rtype: Path
        """

        if model_type == "mt5":
            raise NotImplementedError(
                "PEFT is not supported in NeMo Megatron mt5 models."
            )
        model_type_to_code_path = {
            "gpt3": self._nemo_code_path
            / "examples/nlp/language_modeling/tuning/megatron_gpt_finetuning.py",
            "llama": self._nemo_code_path
            / "examples/nlp/language_modeling/tuning/megatron_gpt_finetuning.py",
            "t5": self._nemo_code_path
            / "examples/nlp/language_modeling/tuning/megatron_t5_finetuning.py",
            "falcon": self._nemo_code_path
<<<<<<< HEAD
            / "examples/nlp/language_modeling/tuning/megatron_gpt_finetuning.py",
=======
            / "examples/nlp/language_modeling/tuning/megatron_gpt_peft_tuning.py",
            "neva": self._nemo_code_path
            / "examples/multimodal/multimodal_llm/neva/neva_peft.py",
>>>>>>> ef73448d
        }
        return model_type_to_code_path[model_type]


class PromptLearning(NeMoStage):
    """Stage class of prompt-learning with NeMo scripts"""

    def setup_stage_vars(self, cfg):
        """Setup the stage vars, i.e. stage name and stage cfg"""
        self.stage_name = "prompt_learning"
        self.stage_cfg = cfg.get("prompt_learning")

    def setup_folder_and_data(self) -> None:
        """Setup job/data folders and fine-tuning/prompt-learning dataset"""
        # Setup folders
        super().setup_folder_and_data()

        # Prepare prompt learning dataset
        data_dir = self.cfg.get("data_dir")
        task_name = self.stage_cfg.run.get("task_name")
        # Prepare squad dataset
        if task_name == "squad":
            prepare_squad_for_prompt_learning(
                os.path.join(data_dir, "prompt_data"), self._launcher_scripts_path,
            )

    def _get_nemo_code_path(self, model_type: str) -> Path:
        """
        Provide the essential nemo code path for running the stage, usually different model types use different nemo scripts.
        For example, `megatron_t5_pretraining.py` for t5 and `megatron_gpt_pretraining.py` for gpt3.

        :param str model_type: i.e. `gpt3`, `t5`, `mt5`, etc.
        :return: path current stage's essential nemo scripts code
        :rtype: Path
        """
        model_type_to_code_path = {
            "gpt3": self._nemo_code_path
            / "examples/nlp/language_modeling/megatron_gpt_prompt_learning.py",
            "llama": self._nemo_code_path
            / "examples/nlp/language_modeling/megatron_gpt_prompt_learning.py",
            "t5": self._nemo_code_path
            / "examples/nlp/language_modeling/megatron_t5_prompt_learning.py",
            "mt5": self._nemo_code_path
            / "examples/nlp/language_modeling/megatron_t5_prompt_learning.py",
        }
        return model_type_to_code_path[model_type]


class AdapterLearning(PromptLearning):
    def setup_stage_vars(self, cfg):
        """Setup the stage vars, i.e. stage name and stage cfg"""
        self.stage_name = "adapter_learning"
        self.stage_cfg = cfg.get("adapter_learning")

    def _get_nemo_code_path(self, model_type: str) -> Path:
        """
        Provide the essential nemo code path for running the stage, usually different model types use different nemo scripts.
        For example, `megatron_t5_pretraining.py` for t5 and `megatron_gpt_pretraining.py` for gpt3.

        :param str model_type: i.e. `gpt3`, `t5`, `mt5`, etc.
        :return: path current stage's essential nemo scripts code
        :rtype: Path
        """
        model_type_to_code_path = {
            "gpt3": self._nemo_code_path
            / "examples/nlp/language_modeling/tuning/megatron_gpt_adapter_tuning.py",
            "llama": self._nemo_code_path
            / "examples/nlp/language_modeling/tuning/megatron_gpt_adapter_tuning.py",
            "t5": self._nemo_code_path
            / "examples/nlp/language_modeling/tuning/megatron_t5_adapter_tuning.py",
        }
        return model_type_to_code_path[model_type]


class IA3Learning(PromptLearning):
    def setup_stage_vars(self, cfg):
        """Setup the stage vars, i.e. stage name and stage cfg"""
        self.stage_name = "ia3_learning"
        self.stage_cfg = cfg.get("ia3_learning")

    def _get_nemo_code_path(self, model_type: str) -> Path:
        """
        Provide the essential nemo code path for running the stage, usually different model types use different nemo scripts.
        For example, `megatron_t5_pretraining.py` for t5 and `megatron_gpt_pretraining.py` for gpt3.

        :param str model_type: i.e. `gpt3`, `t5`, `mt5`, etc.
        :return: path current stage's essential nemo scripts code
        :rtype: Path
        """
        model_type_to_code_path = {
            "gpt3": self._nemo_code_path
            / "examples/nlp/language_modeling/tuning/megatron_gpt_ia3_tuning.py",
            "llama": self._nemo_code_path
            / "examples/nlp/language_modeling/tuning/megatron_gpt_ia3_tuning.py",
            "t5": self._nemo_code_path
            / "examples/nlp/language_modeling/tuning/megatron_t5_ia3_tuning.py",
        }
        return model_type_to_code_path[model_type]


class FWInference(NeMoStage):
    def setup_stage_vars(self, cfg):
        """Setup the stage vars, i.e. stage name and stage cfg"""
        self.stage_name = "fw_inference"
        self.stage_cfg = cfg.get("fw_inference")

    def _get_nemo_code_path(self, model_type: str) -> Path:
        """
        Provide the essential nemo code path for running the stage, usually different model types use different nemo scripts.
        For example, `megatron_t5_pretraining.py` for t5 and `megatron_gpt_pretraining.py` for gpt3.

        :param str model_type: i.e. `gpt3`, `t5`, `mt5`, etc.
        :return: path current stage's essential nemo scripts code
        :rtype: Path
        """
        model_type_to_code_path = {
            "vit": self._nemo_code_path
            / "examples/vision/vision_transformer/megatron_vit_classification_infer.py",
            "clip": self._nemo_code_path
            / "examples/multimodal/vision_language_foundation/clip/megatron_clip_infer.py",
            "nsfw": self._nemo_code_path
            / "examples/multimodal/vision_language_foundation/nsfw/megatron_nsfw_infer.py",
            "stable_diffusion": self._nemo_code_path
            / "examples/multimodal/text_to_image/stable_diffusion/sd_infer.py",
            "instruct_pix2pix": self._nemo_code_path
            / "examples/multimodal/text_to_image/instruct_pix2pix/sd_edit_cli.py",
            "dreambooth": self._nemo_code_path
            / "examples/multimodal/text_to_image/dreambooth/dreambooth_infer.py",
            "imagen": self._nemo_code_path
            / "examples/multimodal/text_to_image/imagen/imagen_infer.py",
            "controlnet": self._nemo_code_path
            / "examples/multimodal/text_to_image/controlnet/controlnet_infer.py",
            "neva": self._nemo_code_path
            / "examples/multimodal/multimodal_llm/neva/neva_evaluation.py",
        }
        return model_type_to_code_path[model_type]


class Conversion(NemoMegatronStage):
    """Stage class of converting training checkpoints to .nemo format"""

    def setup_stage_vars(self, cfg: OmegaConf):
        """Setup the stage vars, i.e. stage name and stage cfg"""
        self.stage_name = "conversion"
        self.stage_cfg = cfg.get("conversion")

    def _make_hparams_override_command(self):
        """
        Make the command string to override some fields in hparams.yaml file while converting checkpoint into .nemo format

        :return: command string for hparams override with the script in collections
        :rtype: str
        """
        choice_model_type, choice_name = self.get_stage_config_choice()
        model_cfg = self.stage_cfg.get("model")

        if choice_model_type not in __LANGUAGE_MODELS_LIST__ + ["stable_diffusion"]:
            hparams_file = model_cfg.get("hparams_file")
            output_path = self.get_job_path().results_folder
            hparams_override = output_path / "hparams_override.yaml"
            return [f"cp {hparams_file} {hparams_override}"]

        hparams_file = model_cfg.get("hparams_file", "null")
        vocab_file = model_cfg.get("vocab_file", "null")
        merge_file = model_cfg.get("merge_file", "null")
        tokenizer_model = model_cfg.get("tokenizer_model", "null")
        override_configs = {
            "hparams_file": hparams_file,
            "output_path": self.get_job_path().results_folder,
            "vocab_file": vocab_file,
            "merge_file": merge_file,
            "tokenizer_model": tokenizer_model,
        }
        hparams_override = [f"{k}={v}" for k, v in override_configs.items()]
        override_command = [
            f"python3 -u {self._launcher_scripts_path / 'nemo_launcher/collections/hparams_override.py'}",
            *hparams_override,
        ]
        override_command = " \\\n  ".join(override_command)
        return [override_command]

    def _make_checkpoint_search_command(self, **kwargs: Any) -> str:
        """
        Make the command string to search for the latest checkpoint inside checkpoint folder

        :param Path **kwargs: checkpoint search script's argument override
        :return: command string for searching for latest checkpoint with the script in collections
        :rtype: str
        """
        checkpoint_override = [f"{k}={v}" for k, v in kwargs.items()]
        return (
            f"python3 {self._launcher_scripts_path / 'nemo_launcher/collections/checkpoint_search.py'} "
            f"{' '.join(checkpoint_override)}"
        )

    def _make_k8s_spec_file(
        self, template_root: str, cluster_parameters: Dict, job_path: JobPaths
    ):
        """
        Create a spec file for a Kubernetes conversion job.
        The spec file is generated based on the parameters in the cluster and conversion config files.

        :param str template_root: path to where the k8s template files are located
        :param Dict cluster_parameters: settings specific to the cluster that is being used
        :param JobPaths job_path: JobPaths object
        """
        with open(os.path.join(template_root, "values.yaml")) as value_file:
            values_template = OmegaConf.load(value_file)

        num_gpus = (
            self.cfg.conversion.model.pipeline_model_parallel_size
            * self.cfg.conversion.model.tensor_model_parallel_size
        )

        values_template.image.trainingImage = cluster_parameters["container_image"]
        values_template.image.pullSecret = cluster_parameters["pull_secret"]
        values_template.image.gpuNum = num_gpus
        values_template.trainingConfig.shmSize = cluster_parameters["shm_size"]
        values_template.volumes = cluster_parameters["volumes"]
        values_template.trainingConfig.vocabPath = self.cfg.conversion.model.vocab_file
        values_template.trainingConfig.mergesPath = self.cfg.conversion.model.merge_file
        values_template.trainingConfig.resultsDirectory = str(job_path.folder)
        values_template.trainingConfig.trainingDirectory = (
            self.cfg.conversion.run.train_dir
        )
        values_template.trainingConfig.launcherScriptsPath = (
            self.cfg.launcher_scripts_path
        )
        values_template.trainingConfig.tensorParallelism = (
            self.cfg.conversion.model.tensor_model_parallel_size
        )
        values_template.trainingConfig.pipelineParallelism = (
            self.cfg.conversion.model.pipeline_model_parallel_size
        )
        values_template.trainingConfig.envVars = cluster_parameters["env_vars"]

        if cluster_parameters["dns_policy"] is not None:
            values_template.trainingConfig.dnsPolicy = cluster_parameters["dns_policy"]

        k8s_template_path = job_path.folder
        k8s_template_file = Path(k8s_template_path / "k8s_template" / "values.yaml")
        k8s_template_file.parent.mkdir(parents=True, exist_ok=True)

        conf = OmegaConf.create(values_template)
        OmegaConf.save(conf, k8s_template_file)

    def _copy_k8s_helm_chart(self, template_root: str, job_path: JobPaths):
        """
        Copy the k8s Helm charts to the results directory.

        :param str template_root: path to where the k8s template files are located
        :param JobPaths job_path: JobPaths object
        """
        template_file = os.path.join(template_root, "conversion.yaml")
        chart_file = os.path.join(template_root, "Chart.yaml")
        conversion_path = Path(
            job_path.folder / "k8s_template" / "templates" / "conversion.yaml"
        )
        conversion_path.parent.mkdir(parents=True, exist_ok=True)
        chart_path = Path(job_path.folder / "k8s_template" / "Chart.yaml")

        shutil.copy2(template_file, conversion_path)
        shutil.copy2(chart_file, chart_path)

    def make_stage_command_groups(self, stage_cfg_path: Path) -> List[List[str]]:
        """
        Make the command groups for current stage
        Command groups is a list of command group. A command group is defined as:
              0. Command group is a list of command strings
              1. Each command group occupies one bcprun, srun or bash
              2. Each command group eventually has multiple commands connected by ";"

        :param Path stage_cfg_path: path to interpolated and saved configuration
        :return: command groups for current stage
        :rtype: List[List[str]]
        """
        choice_model_type, choice_name = self.get_stage_config_choice()

        command_groups = [[], []]
        command_groups[0] += self._make_hparams_override_command()
        run_cfg = self.stage_cfg.get("run")
        model_cfg = self.stage_cfg.get("model")
        checkpoint_search_command = self._make_checkpoint_search_command(
            checkpoint_folder=model_cfg.get("checkpoint_folder"),
            checkpoint_name=model_cfg.get("checkpoint_name"),
            tensor_model_parallel_size=model_cfg.get("tensor_model_parallel_size", 1),
            pipeline_model_parallel_size=model_cfg.get(
                "pipeline_model_parallel_size", 1
            ),
        )
        command_groups[-1] += [f"export CKPT_NAME=$({checkpoint_search_command})"]

        nemo_file_name = run_cfg.get("nemo_file_name")
        hparams_override_file = (
            self.get_job_path().results_folder / "hparams_override.yaml"
        )
        nemo_file_path = self.get_job_path().results_folder / nemo_file_name

        if choice_model_type in __LANGUAGE_MODELS_LIST__:
            code_path = (
                self._nemo_code_path
                / "examples/nlp/language_modeling/megatron_ckpt_to_nemo.py"
            )
        elif choice_model_type in __VISION_MODELS_LIST__:
            code_path = self._nemo_code_path / "examples/vision/convert_ckpt_to_nemo.py"
        elif choice_model_type in __MULTIMODAL_MODELS_LIST__:
            code_path = (
                self._nemo_code_path / "examples/multimodal/convert_ckpt_to_nemo.py"
            )
        else:
            raise ValueError(f"Model type: {choice_model_type} not recognized")

        args = create_args_list(
            replace_underscore=False,
            gpus_per_node=run_cfg.get("ntasks_per_node"),
            model_type=model_cfg.get("model_type"),
            checkpoint_folder=model_cfg.get("checkpoint_folder"),
            checkpoint_name="\${CKPT_NAME}",
            hparams_file=hparams_override_file,
            nemo_file_path=nemo_file_path,
            tensor_model_parallel_size=model_cfg.get("tensor_model_parallel_size", 1),
            pipeline_model_parallel_size=model_cfg.get(
                "pipeline_model_parallel_size", 1
            ),
        )
        if model_cfg.get("pipeline_model_parallel_split_rank") is not None:
            args += create_args_list(
                replace_underscore=False,
                pipeline_model_parallel_split_rank=model_cfg.get(
                    "pipeline_model_parallel_split_rank"
                ),
            )

        args += ["--bcp"] if self.cluster == "bcp" else []

        core_command = [f"python3 -u {code_path}", *args]
        core_command_string = " \\\n  ".join(core_command)
        command_groups[-1] += [core_command_string]
        command_groups = clean_command_groups(command_groups)

        return command_groups


class ExternalConversion(NemoMegatronStage):
    """Stage class of converting external checkpoints to .nemo format"""

    def setup_stage_vars(self, cfg: OmegaConf):
        """Setup the stage vars, i.e. stage name and stage cfg"""
        self.stage_name = "external_conversion"
        self.stage_cfg = cfg.get("external_conversion")

    def make_stage_command_groups(self, stage_cfg_path: Path) -> List[List[str]]:
        """
        Make the command groups for current stage
        Command groups is a list of command group. A command group is defined as:
              0. Command group is a list of command strings
              1. Each command group occupies one bcprun, srun or bash
              2. Each command group eventually has multiple commands connected by ";"

        :param Path stage_cfg_path: path to interpolated and saved configuration
        :return: command groups for current stage
        :rtype: List[List[str]]
        """
        choice_model_type, choice_name = self.get_stage_config_choice()
        if choice_model_type == "clip":
            code_path = (
                self._nemo_code_path
                / "examples/multimodal/vision_language_foundation/clip/convert_external_clip_to_nemo.py"
            )
        else:
            raise NotImplementedError(
                f"Model type `{choice_model_type}` doesn't support conversion from external source."
            )

        command_groups = [[]]
        run_cfg = self.stage_cfg.get("run")
        model_cfg = self.stage_cfg.get("model")
        nemo_file_name = run_cfg.get("nemo_file_name")
        nemo_file_path = self.get_job_path().results_folder / nemo_file_name
        args = create_args_list(
            replace_underscore=False,
            gpus_per_node=run_cfg.get("ntasks_per_node"),
            arch=model_cfg.get("arch"),
            version=model_cfg.get("version"),
            hparams_file=model_cfg.get("hparams_file"),
            nemo_file_path=nemo_file_path,
            tensor_model_parallel_size=model_cfg.get("tensor_model_parallel_size", 1),
            pipeline_model_parallel_size=model_cfg.get(
                "pipeline_model_parallel_size", 1
            ),
        )
        args += ["--bcp"] if self.cluster == "bcp" else []

        core_command = [f"python3 -u {code_path}", *args]
        core_command_string = " \\\n  ".join(core_command)
        command_groups[-1] += [core_command_string]
        command_groups = clean_command_groups(command_groups)

        return command_groups


class NeMoEvaluation(NeMoStage):
    """
    Stage class of gpt3/t5/mt5 evaluation with NeMo scripts
    Including: fine-tuning eval, prompt-learning eval, adapter/ia3 learning eval
    """

    def setup_stage_vars(self, cfg):
        """Setup the stage vars, i.e. stage name and stage cfg"""
        self.stage_name = "evaluation"
        self.stage_cfg = cfg.get("evaluation")

    def make_stage_command_groups(self, stage_cfg_path: Path) -> List[List[str]]:
        """
        Make the command groups for current stage
        Command groups is a list of command group. A command group is defined as:
              0. Command group is a list of command strings
              1. Each command group occupies one bcprun, srun or bash
              2. Each command group eventually has multiple commands connected by ";"

        :param Path stage_cfg_path: path to interpolated and saved configuration
        :return: command groups for current stage
        :rtype: List[List[str]]
        """
        command_groups = super().make_stage_command_groups(stage_cfg_path)

        choice_model_type, choice_name = self.get_stage_config_choice()
        if any(
            [
                choice_model_type.startswith(type)
                for type in ["prompt", "ia3", "adapter"]
            ]
        ):
            pred_file_path = self.stage_cfg.get("pred_file_path")
            ground_truth_file_path = self.stage_cfg.get("ground_truth_file_path")
            code_path = (
                self._launcher_scripts_path
                / "nemo_launcher/collections/metric_calculation/squad_metric_calc.py"
            )
            args = create_args_list(
                pred=pred_file_path, ground_truth=ground_truth_file_path,
            )
            split_string = self.stage_cfg.get("split_string", None)
            if split_string:
                args += create_args_list(split_string=f"'{split_string}'")
            calculation_command = [f"python3 {code_path}", *args]
            calculation_command = " \\\n  ".join(calculation_command)
        elif choice_model_type.startswith("peft"):
            calculation_command = None
        elif choice_name == "squad":
            output_file_path_prefix = self.stage_cfg.model.data.validation_ds.get(
                "output_file_path_prefix"
            )
            pred_file_path = (
                output_file_path_prefix
                + "_validation_dataloader0_inputs_preds_labels.jsonl"
            )
            ground_truth_file_path = self.stage_cfg.model.data.validation_ds.get(
                "ground_truth_file_path"
            )
            code_path = (
                self._launcher_scripts_path
                / "nemo_launcher/collections/metric_calculation/fine_tuning_metric_calc.py"
            )
            args = create_args_list(
                replace_underscore=False,
                pred_file=pred_file_path,
                target_file=ground_truth_file_path,
                squad_eval_script_path=self._launcher_scripts_path
                / "nemo_launcher/collections/metric_calculation/squad_metric_calc.py",
            )
            calculation_command = [f"python3 {code_path}", *args]
            calculation_command = " \\\n  ".join(calculation_command)
        else:
            calculation_command = None

        if calculation_command is not None:
            command_groups += [[calculation_command]]
        return command_groups

    def _get_nemo_code_path(self, model_type: str) -> Path:
        """
        Provide the essential nemo code path for running the stage, usually different model types use different nemo scripts.
        For example, `megatron_t5_pretraining.py` for t5 and `megatron_gpt_pretraining.py` for gpt3.

        :param str model_type: i.e. `gpt3`, `t5`, `mt5`, etc.
        :return: path current stage's essential nemo scripts code
        :rtype: Path
        """
        if model_type in ["gpt3", "prompt_gpt3"]:
            raise ValueError(
                "Evaluating GPT-3 models needs `EvalHarnessEvaluation` class."
            )
        model_type_to_code_path = {
            "t5": self._nemo_code_path
            / "examples/nlp/language_modeling/megatron_t5_seq2seq_eval.py",
            "mt5": self._nemo_code_path
            / "examples/nlp/language_modeling/megatron_t5_seq2seq_eval.py",
            "prompt_t5": self._nemo_code_path
            / "examples/nlp/language_modeling/megatron_t5_prompt_learning_eval.py",
            "prompt_mt5": self._nemo_code_path
            / "examples/nlp/language_modeling/megatron_t5_prompt_learning_eval.py",
            "ia3_t5": self._nemo_code_path
            / "examples/nlp/language_modeling/tuning/megatron_t5_ia3_eval.py",
            "ia3_gpt3": self._nemo_code_path
            / "examples/nlp/language_modeling/tuning/megatron_gpt_ia3_eval.py",
            "adapter_t5": self._nemo_code_path
            / "examples/nlp/language_modeling/tuning/megatron_t5_adapter_eval.py",
            "adapter_gpt3": self._nemo_code_path
            / "examples/nlp/language_modeling/tuning/megatron_gpt_adapter_eval.py",
            "peft_llama": self._nemo_code_path
<<<<<<< HEAD
            / "examples/nlp/language_modeling/tuning/megatron_gpt_generate.py",
            "peft_falcon": self._nemo_code_path
            / "examples/nlp/language_modeling/tuning/megatron_gpt_generate.py",
=======
            / "examples/nlp/language_modeling/tuning/megatron_gpt_peft_eval.py",
            "code_llama": self._nemo_code_path
            / "examples/nlp/language_modeling/tuning/megatron_gpt_peft_eval.py",
            "peft_falcon": self._nemo_code_path
            / "examples/nlp/language_modeling/tuning/megatron_gpt_peft_eval.py",
            "vit": self._nemo_code_path
            / "examples/vision/vision_transformer/megatron_vit_classification_evaluate.py",
            "clip": self._nemo_code_path
            / "examples/multimodal/vision_language_foundation/clip/megatron_clip_imagenet_zeroshot.py",
>>>>>>> ef73448d
        }
        return model_type_to_code_path[model_type]


class EvalHarnessEvaluation(NemoMegatronStage):
    """Stage class of gpt-3 evaluation harness"""

    def __init__(self, cfg):
        super().__init__(cfg)
        choice_model_type, choice_name = self.get_stage_config_choice()
        self.prompt_evaluation = True if "prompt" in choice_model_type else False

    def setup_stage_vars(self, cfg):
        """Setup the stage vars, i.e. stage name and stage cfg"""
        self.stage_name = "evaluation"
        self.stage_cfg = cfg.get("evaluation")

    def _make_download_command_string(self) -> str:
        """
        Make dataset download command for evaluation harness.

        :return: command string of downloading evaluation data
        :rtype: str
        """
        data_dir = self.cfg.get("data_dir")
        cache_dir = os.path.join(data_dir, "eval_harness_data")
        run_cfg = self.stage_cfg.get("run")
        tasks = run_cfg.get("tasks")

        code_path = (
            self._launcher_scripts_path
            / "nemo_launcher/collections/eval_harness/download.py"
        )
        args = create_args_list(tasks=tasks, cache_dir=cache_dir,)
        download_command = [f"python3 {code_path}", *args]
        download_command_string = " \\\n  ".join(download_command)
        return download_command_string

    def _make_k8s_spec_file(
        self, template_root: str, cluster_parameters: Dict, job_path: JobPaths
    ):
        """
        Create a spec file for a Kubernetes conversion job.
        The spec file is generated based on the parameters in the cluster and conversion config files.

        :param str template_root: path to where the k8s template files are located
        :param Dict cluster_parameters: settings specific to the cluster that is being used
        :param JobPaths job_path: JobPaths object
        """
        with open(os.path.join(template_root, "values.yaml")) as value_file:
            values_template = OmegaConf.load(value_file)

        num_gpus = (
            self.cfg.evaluation.model.pipeline_model_parallel_size
            * self.cfg.evaluation.model.tensor_model_parallel_size
        )

        values_template.image.trainingImage = cluster_parameters["container_image"]
        values_template.image.pullSecret = cluster_parameters["pull_secret"]
        values_template.image.gpuNum = num_gpus
        values_template.trainingConfig.shmSize = cluster_parameters["shm_size"]
        values_template.volumes = cluster_parameters["volumes"]
        values_template.trainingConfig.vocabPath = self.cfg.evaluation.model.vocab_file
        values_template.trainingConfig.mergesPath = self.cfg.evaluation.model.merge_file
        values_template.trainingConfig.resultsDirectory = str(job_path.folder)
        values_template.trainingConfig.trainingDirectory = (
            self.cfg.evaluation.run.train_dir
        )
        values_template.trainingConfig.launcherScriptsPath = (
            self.cfg.launcher_scripts_path
        )
        values_template.trainingConfig.tensorParallelism = (
            self.cfg.evaluation.model.tensor_model_parallel_size
        )
        values_template.trainingConfig.pipelineParallelism = (
            self.cfg.evaluation.model.pipeline_model_parallel_size
        )
        values_template.trainingConfig.name = self.cfg.evaluation.run.name
        values_template.trainingConfig.model = self.cfg.evaluation.model.model_type
        values_template.trainingConfig.cacheDir = os.path.join(
            self.cfg.data_dir, "eval_harness_data"
        )
        values_template.trainingConfig.outputPath = os.path.join(
            self.cfg.evaluation.run.results_dir,
            self.cfg.evaluation.run.eval_name,
            "results",
        )
        values_template.trainingConfig.batchSize = (
            self.cfg.evaluation.model.eval_batch_size
        )
        values_template.trainingConfig.precision = self.cfg.evaluation.model.precision
        values_template.trainingConfig.nemoModel = self.cfg.evaluation.model.nemo_model
        values_template.trainingConfig.checkpointFolder = (
            self.cfg.evaluation.model.checkpoint_folder
        )
        values_template.trainingConfig.checkpointName = (
            self.cfg.evaluation.model.checkpoint_name
        )
        values_template.trainingConfig.hparamsFile = (
            self.cfg.evaluation.model.hparams_file
        )
        values_template.trainingConfig.tasks = self.cfg.evaluation.run.tasks
        values_template.trainingConfig.envVars = cluster_parameters["env_vars"]

        if cluster_parameters["dns_policy"] is not None:
            values_template.trainingConfig.dnsPolicy = cluster_parameters["dns_policy"]

        k8s_template_path = job_path.folder
        k8s_template_file = Path(k8s_template_path / "k8s_template" / "values.yaml")
        k8s_template_file.parent.mkdir(parents=True, exist_ok=True)

        conf = OmegaConf.create(values_template)
        OmegaConf.save(conf, k8s_template_file)

    def _copy_k8s_helm_chart(self, template_root: str, job_path: JobPaths):
        """
        Copy the k8s Helm charts to the results directory.

        :param str template_root: path to where the k8s template files are located
        :param JobPaths job_path: JobPaths object
        """
        template_file = os.path.join(template_root, "evaluation.yaml")
        chart_file = os.path.join(template_root, "Chart.yaml")
        evaluation_path = Path(
            job_path.folder / "k8s_template" / "templates" / "evaluation.yaml"
        )
        evaluation_path.parent.mkdir(parents=True, exist_ok=True)
        config_path = Path(job_path.folder / "k8s_template" / "config")
        config_path.mkdir(parents=True, exist_ok=True)
        chart_path = Path(job_path.folder / "k8s_template" / "Chart.yaml")
        evaluation_config_file = os.path.join(template_root, "evaluation-config.yaml")
        evaluation_config_path = Path(
            job_path.folder / "k8s_template" / "templates" / "evaluation-config.yaml"
        )
        hparams_config_path = Path(job_path.folder / "k8s_template" / "config")

        shutil.copy2(template_file, evaluation_path)
        shutil.copy2(chart_file, chart_path)
        shutil.copy2(evaluation_config_file, evaluation_config_path)
        shutil.copy2(
            os.path.join(self.cfg.evaluation.run.train_dir, "results", "hparams.yaml"),
            hparams_config_path,
        )

    def make_stage_command_groups(self, stage_cfg_path: Path) -> List[List[str]]:
        """
        Make the command groups for current stage
        Command groups is a list of command group. A command group is defined as:
              0. Command group is a list of command strings
              1. Each command group occupies one bcprun, srun or bash
              2. Each command group eventually has multiple commands connected by ";"

        :param Path stage_cfg_path: path to interpolated and saved configuration
        :return: command groups for current stage
        :rtype: List[List[str]]
        """
        if self.prompt_evaluation:
            command_groups = [[]]
        else:
            command_groups = [[], []]
            command_groups[0] += [self._make_download_command_string()]

        data_dir = self.cfg.get("data_dir")
        cache_dir = os.path.join(data_dir, "eval_harness_data")
        run_cfg = self.stage_cfg.get("run")
        model_cfg = self.stage_cfg.get("model")

        code_path = (
            self._launcher_scripts_path
            / "nemo_launcher/collections/eval_harness/evaluate.py"
        )
        args = create_args_list(
            replace_underscore=False,
            name=run_cfg.get("name"),
            model=model_cfg.get("model_type"),
            tasks=run_cfg.get("tasks"),
            cache_dir=cache_dir,
            output_path=self.get_job_path().results_folder,
            batch_size=model_cfg.get("eval_batch_size"),
            tensor_model_parallel_size=model_cfg.get("tensor_model_parallel_size"),
            pipeline_model_parallel_size=model_cfg.get("pipeline_model_parallel_size"),
            precision=model_cfg.get("precision"),
        )

        if self.prompt_evaluation:
            args += create_args_list(
                replace_underscore=False,
                nemo_model=model_cfg.get("nemo_model"),
                prompt_dataset_paths=model_cfg.get("prompt_dataset_paths"),
            )
        else:
            # GPT evaluation
            args += create_args_list(
                replace_underscore=False,
                vocab_file=model_cfg.get("vocab_file"),
                merge_file=model_cfg.get("merge_file"),
                nemo_model=model_cfg.get("nemo_model"),
                checkpoint_folder=model_cfg.get("checkpoint_folder"),
                checkpoint_name=model_cfg.get("checkpoint_name"),
                tokenizer_model=model_cfg.get("tokenizer_model"),
                hparams_file=model_cfg.get("hparams_file"),
            )

        core_command = [f"python3 -u {code_path}", *args]
        core_command_string = " \\\n  ".join(core_command)
        command_groups[-1] += [core_command_string]
        command_groups = clean_command_groups(command_groups)

        return command_groups


class DiffusionModelEvaluation(NemoMegatronStage):
    """
    DiffusionModelEvaluation is class for evaluating generative diffusion models.
    It can hold multiple sub-stages. For example, generation and gathering.
    They have dependencies on each other and will be launched one by one.
    """

    def setup_stage_vars(self, cfg):
        """Setup the stage vars, i.e. stage name and stage cfg"""
        self.stage_name = "evaluation"
        self.stage_cfg = cfg.get("evaluation")

    def _make_sub_stages(self) -> List[str]:
        """
        Create a list of sub-stage names which are required to run in current data stage.
        Based on the input config, some of sub stages may not need to run.

        :return: a list of sub-stage names which are required to run
        :rtype: List[str]
        """
        sub_stages = []
        if self.stage_cfg.get("generate_images", False):
            sub_stages += ["generate"]
        if self.stage_cfg.get("compute_fid_scores", False):
            sub_stages += ["fid"]
        if self.stage_cfg.get("compute_clip_scores", False):
            sub_stages += ["clip"]
        if self.stage_cfg.get("plot_fid_clip", False):
            sub_stages += ["plot"]
        return sub_stages

    def _make_sub_stage_command(
        self, stage_cfg_path: Path, sub_stage: str
    ) -> List[str]:
        """Make a command of the specified sub-stage"""

        eval_diffusion_path = (
            self._launcher_scripts_path
            / "nemo_launcher/collections/eval_diffusion_fid_clip"
        )
        stage_to_code_path = {
            "fid": eval_diffusion_path / "eval_fid.py",
            "clip": eval_diffusion_path / "compute_clip_score.py",
            "plot": eval_diffusion_path / "plot.py",
        }
        choice_model_type, choice_name = self.get_stage_config_choice()
        if choice_model_type == "stable_diffusion":
            stage_to_code_path["generate"] = (
                self._nemo_code_path
                / "examples/multimodal/text_to_image/stable_diffusion/generate_fid_images.py"
            )
        elif choice_model_type == "imagen":
            stage_to_code_path["generate"] = (
                self._nemo_code_path
                / "examples/multimodal/text_to_image/imagen/generate_fid_images.py"
            )

        code_path = stage_to_code_path[sub_stage]

        args = []
        stage_cfg = self.stage_cfg
        if sub_stage == "generate":
            args = [
                f"--config-path={stage_cfg_path.parents[0]}",
                f"--config-name={stage_cfg_path.name}",
            ]
        elif sub_stage == "fid":
            args = create_args_list(
                replace_underscore=False,
                coco_images_path=stage_cfg.fid.coco_images_path,
                fid_images_path=stage_cfg.fid.save_path,
                output_path=os.path.join(
                    stage_cfg.run.get("results_dir", "."), "fid_scores.csv"
                ),
            )
        elif sub_stage == "clip":
            args = create_args_list(
                replace_underscore=False,
                captions_path=stage_cfg.fid.coco_captions_path,
                fid_images_path=stage_cfg.fid.save_path,
                output_path=os.path.join(
                    stage_cfg.run.get("results_dir", "."), "clip_scores.csv"
                ),
                clip_version=stage_cfg.clip_version,
            )
        elif sub_stage == "plot":
            args = create_args_list(
                replace_underscore=False,
                fid_scores_csv=os.path.join(
                    stage_cfg.run.get("results_dir", "."), "fid_scores.csv"
                ),
                clip_scores_csv=os.path.join(
                    stage_cfg.run.get("results_dir", "."), "clip_scores.csv"
                ),
                output_path=os.path.join(
                    stage_cfg.run.get("results_dir", "."), "fid_clip_plot.pdf"
                ),
            )

        sub_stage_command = [f"python3 -u {code_path}", *args]
        sub_stage_command = " \\\n  ".join(sub_stage_command)
        return [sub_stage_command]

    def run(self) -> str:
        """
        Run current stage including all of the substages, returns job id on slurm based system otherwise empty string

        :return: job id on slurm based system otherwise empty string
        :rtype: str
        """
        # Setup folders and datasets
        self.setup_folder_and_data()

        sub_stages = self._make_sub_stages()
        job_id = ""
        for sub_stage in sub_stages:
            # Save stage hydra config
            job_path = self.get_job_path(sub_stage)
            job_path.folder.mkdir(parents=True, exist_ok=True)

            stage_cfg_path = NemoMegatronStage.save_stage_hydra_config(
                self.stage_cfg, job_path
            )
            if job_id:
                dependency = f"afterok:{job_id}"
                self.stage_cfg["run"]["dependency"] = dependency

            # Make cluster parameters
            cluster_parameters = self._make_cluster_parameters(self.cluster, sub_stage)

            # Make command groups
            command_groups = self.make_stage_command_groups(stage_cfg_path, sub_stage)
            # Create launcher
            launcher = AutoLauncher(
                folder=job_path.folder, cluster=self.cluster, **cluster_parameters,
            )
            job_id = launcher.launch(command_groups=command_groups)

        return job_id

    def make_stage_command_groups(
        self, stage_cfg_path: Path, sub_stage: Optional[str] = None,
    ) -> List[List[str]]:
        """
        Make the command groups for current stage
        Command groups is a list of command group. A command group is defined as:
              0. Command group is a list of command strings
              1. Each command group occupies one bcprun, srun or bash
              2. Each command group eventually has multiple commands connected by ";"

        :param Path stage_cfg_path: path to interpolated and saved configuration
        :param Optional sub_stage: current sub_stage name
        :return: command groups for current stage
        :rtype: List[List[str]]
        """

        command_groups = [[]]

        command_groups[0] += self._make_sub_stage_command(stage_cfg_path, sub_stage)
        command_groups = clean_command_groups(command_groups)
        return command_groups

    def _make_private_cluster_parameters(self, cluster: str, sub_stage: str) -> Dict:
        """
        A simplifying function to make cluster parameters specific to each cluster type.
        Shared cluster parameters are handled in _make_cluster_parameters.
        This is function is introduced because for different dataset preparation the required slurm params are different,
            but the shared parameters are always the same. As a result, one only needs to override private parameters
            for different DataStage.

        :param str cluster: cluster type
        :param str sub_stage: current sub_stage name
        :return: a dictionary of private cluster parameters, e.g. `bcp_preproc_npernode`
        :rtype: Dict
        """
        cfg = self.cfg
        stage_cfg = self.stage_cfg
        run_cfg = stage_cfg.get("run")

        node_array_size = (
            run_cfg.get("node_array_size") if sub_stage in ["generate"] else 1
        )
        array = f"0-{node_array_size - 1}"
        if sub_stage == "generate":
            ntasks_per_node = run_cfg.get("ntasks_per_node")
        else:
            ntasks_per_node = 1

        container_image = cfg.get("container")
        container_mounts = self._make_container_mounts_string()

        if cluster == "bcm":
            return {
                "nodes": 1,
                "array": f"{array}%{node_array_size}",
                "container_image": container_image,
                "container_mounts": container_mounts,
                "ntasks_per_node": ntasks_per_node,
            }
        if cluster == "bcp":
            return {
                "nodes": node_array_size,
                "ntasks_per_node": ntasks_per_node,
                "bcp_launcher": "'mpirun --allow-run-as-root'",
            }
        return {}

    def _make_cluster_parameters(
        self, cluster: str, sub_stage: Optional[str] = None,
    ) -> Dict:
        """
        Make a cluster-specific parameters for jobs on different clusters.
        Current clusters include bcm(slurm), bcp and interactive.
        For example for bcm, it will return slurm parameters:
            {'job_name': 'some_name', 'nodes': 2, 'ntasks_per_node': 8, ...}

        :param str cluster: i.e. `bcm`, `bcp`, `interactive`, etc.
        :param Optional sub_stage: current sub_stage name
        :return: a dictionary of cluster parameters, e.g. `ntasks_per_node`
        :rtype: Dict
        """
        cfg = self.cfg
        stage_cfg = self.stage_cfg

        run_cfg = stage_cfg.get("run")
        job_name = run_cfg.get("name")
        time_limit = run_cfg.get("time_limit")
        dependency = run_cfg.get("dependency")

        env_vars = self.get_env_vars()
        env_vars[
            "PYTHONPATH"
        ] = f"{self._launcher_scripts_path}:${{PYTHONPATH}}"  # Required by pile download
        env_vars["NGC_ARRAY_TYPE"] = "MPIJob"  # Required by BCP
        setup = [f"export {k}={v}" for k, v in env_vars.items()]

        cluster_parameters = {}
        shared_parameters = {
            "job_name": job_name,
            "time": time_limit,
            "setup": setup,
        }
        private_parameters = self._make_private_cluster_parameters(cluster, sub_stage,)
        if cluster == "bcm":
            cluster_cfg = cfg.get("cluster")
            slurm_cfg = {**copy.deepcopy(cluster_cfg)}
            job_name_prefix = slurm_cfg.pop("job_name_prefix")
            cluster_parameters = {
                **slurm_cfg,
                "dependency": dependency,
            }
            cluster_parameters.update(
                {**shared_parameters, **private_parameters,}
            )
            cluster_parameters["job_name"] = (
                job_name_prefix + cluster_parameters["job_name"]
            )
        elif cluster == "bcp":
            cluster_parameters.update(
                {**shared_parameters, **private_parameters,}
            )
        elif cluster == "interactive":
            raise ValueError("Data preparation is not supported in interactive mode.")

        return cluster_parameters


def clean_command_groups(command_groups: List[List[str]]) -> List[List[str]]:
    """
    Remove empty command group in command groups

    :param List[List[str]] command_groups: command groups is a list of command group
    :return: cleaned command groups
    :rtype: List[List[str]]
    """
    for ind, command_group in enumerate(command_groups):
        command_groups[ind] = [c for c in command_group if c]
    return command_groups


def _hydra_interpolation(cfg: OmegaConf) -> None:
    """
    Interpolate hydra config values in cfg object, bypassing lazy interpolation

    :param OmegaConf cfg: OmegaConf object with the config to be interpolated
    :return: None
    """

    def interpolate(cfg: OmegaConf):
        if isinstance(cfg, omegaconf.dictconfig.DictConfig):
            for k, v in cfg.items():
                cfg[k] = interpolate(v)
        elif isinstance(cfg, omegaconf.listconfig.ListConfig):
            for i, v in enumerate(cfg):
                cfg[i] = interpolate(v)
        return cfg

    interpolate(cfg)


def create_args_list(
    hydra: bool = False, replace_underscore: bool = True, **kwargs: Any,
) -> List[str]:
    """
    An easy tool function to convert arguments into a list of argument strings.
    For example, `create_args_list(a=123, b=456)` will generate `['--a=123', '--b=456']`.

    :param bool hydra: Either a hydra argument or regular argument, `--` will be added to regular arguments
    :param bool replace_underscore: Whether to replace `_` with `-` in arguments' names.
    :params Any **kwargs: argument name and their value
    :return: A list of argument strings, e.g. `['--a=123', '--b=456', ...]`
    :rtype: List[str]
    """

    args = []
    for k, v in kwargs.items():
        if hydra:
            if isinstance(v, dict) or isinstance(v, omegaconf.dictconfig.DictConfig):
                # remove quotes around keys if the argument is a dict
                # (https://hydra.cc/docs/advanced/override_grammar/basic/)
                # For example, dict {"a":10, "b":20} will become string "'{a:10,b:20}'"
                data = ",".join(
                    f"{inner_key}:{inner_val}" for inner_key, inner_val in v.items()
                )
                args.append(f"'{k}={{{data}}}'")
            elif isinstance(v, list) or isinstance(v, omegaconf.listconfig.ListConfig):
                data = ",".join(v)
                args.append(f"'{k}=[{data}]'")
            else:
                args.append(f"{k}={v}")
        else:
            # use "store_true" to add keys only args
            if replace_underscore:
                k = k.replace("_", "-")
            args.append(f"--{k}" if v == "store_true" else f"--{k}={v}")
    return args


class SteerLMRegSFT(NeMoStage):
    """Stage class of reward model training with NeMo-Aligner scripts"""

    def setup_stage_vars(self, cfg: OmegaConf):
        """Setup the stage vars, i.e. stage name and stage cfg"""
        self.stage_name = "steerlm_reg"
        self.stage_cfg = cfg.get("steerlm_reg")

    def setup_folder_and_data(self) -> None:
        """Setup job/data folders and OASST train-val splitted dataset"""
        super().setup_folder_and_data()

        # Prepare fine-tuning dataset
        data_dir = self.cfg.get("data_dir")
        task_name = self.stage_cfg.run.get("task_name")

    def _get_nemo_code_path(self, model_type: str) -> Path:
        """
        Provide the essential nemo code path for running the stage, usually different model types use different nemo scripts.
        For example, `megatron_t5_pretraining.py` for t5 and `megatron_gpt_pretraining.py` for gpt3.

        :param str model_type: i.e. `rw_sft`, `ac_sft`... etc.
        :return: path current stage's essential NeMo-Aligner scripts code
        :rtype: Path
        """

        model_type_to_code_path = {
            "rw_sft": f"{self._aligner_code_path}/examples/nlp/gpt/train_reward_model.py",
            "ac_sft": f"{self._aligner_code_path}/examples/nlp/gpt/train_gpt_sft.py",
        }
        return model_type_to_code_path[model_type]


class ConversionHF2NeMo(NeMoStage):
    """Stage class of reward model training with NeMo-Aligner scripts"""

    def setup_stage_vars(self, cfg: OmegaConf):
        """Setup the stage vars, i.e. stage name and stage cfg"""
        self.stage_name = "conversion_hf2nemo"
        self.stage_cfg = cfg.get("conversion_hf2nemo")

    def _make_hparams_override_command(self):
        """
        Make the command string to override some fields in hparams.yaml file while converting checkpoint into .nemo format

        :return: command string for hparams override with the script in collections
        :rtype: str
        """
        model_cfg = self.stage_cfg.get("model")
        hparams_file = model_cfg.get("hparams_file")
        vocab_file = model_cfg.get("vocab_file")
        merge_file = model_cfg.get("merge_file")
        tokenizer_model = model_cfg.get("tokenizer_model")
        override_configs = {
            "hparams_file": hparams_file,
            "output_path": self.get_job_path().results_folder,
            "vocab_file": vocab_file,
            "merge_file": merge_file,
            "tokenizer_model": tokenizer_model,
        }
        hparams_override = [f"{k}={v}" for k, v in override_configs.items()]
        override_command = [
            f"python3 -u {self._launcher_scripts_path / 'nemo_launcher/collections/hparams_override.py'}",
            *hparams_override,
        ]
        override_command = " \\\n  ".join(override_command)
        return [override_command]

    def _make_checkpoint_search_command(self, **kwargs: Any) -> str:
        """
        Make the command string to search for the latest checkpoint inside checkpoint folder

        :param Path **kwargs: checkpoint search script's argument override
        :return: command string for searching for latest checkpoint with the script in collections
        :rtype: str
        """
        checkpoint_override = [f"{k}={v}" for k, v in kwargs.items()]
        return (
            f"python3 {self._launcher_scripts_path / 'nemo_launcher/collections/checkpoint_search.py'} "
            f"{' '.join(checkpoint_override)}"
        )

    def _make_k8s_spec_file(
        self, template_root: str, cluster_parameters: Dict, job_path: JobPaths
    ):
        """
        Create a spec file for a Kubernetes conversion job.
        The spec file is generated based on the parameters in the cluster and conversion config files.

        :param str template_root: path to where the k8s template files are located
        :param Dict cluster_parameters: settings specific to the cluster that is being used
        :param JobPaths job_path: JobPaths object
        """
        with open(os.path.join(template_root, "values.yaml")) as value_file:
            values_template = OmegaConf.load(value_file)

        num_gpus = (
            self.cfg.conversion.model.pipeline_model_parallel_size
            * self.cfg.conversion.model.tensor_model_parallel_size
        )

        values_template.image.trainingImage = cluster_parameters["container_image"]
        values_template.image.pullSecret = cluster_parameters["pull_secret"]
        values_template.image.gpuNum = num_gpus
        values_template.trainingConfig.shmSize = cluster_parameters["shm_size"]
        values_template.trainingConfig.NFSServer = cluster_parameters["nfs_server"]
        values_template.trainingConfig.NFSPath = cluster_parameters["nfs_path"]
        values_template.trainingConfig.vocabPath = self.cfg.conversion.model.vocab_file
        values_template.trainingConfig.mergesPath = self.cfg.conversion.model.merge_file
        values_template.trainingConfig.resultsDirectory = str(job_path.folder)
        values_template.trainingConfig.trainingDirectory = (
            self.cfg.conversion.run.train_dir
        )
        values_template.trainingConfig.launcherScriptsPath = (
            self.cfg.launcher_scripts_path
        )
        values_template.trainingConfig.tensorParallelism = (
            self.cfg.conversion.model.tensor_model_parallel_size
        )
        values_template.trainingConfig.pipelineParallelism = (
            self.cfg.conversion.model.pipeline_model_parallel_size
        )
        values_template.trainingConfig.envVars = cluster_parameters["env_vars"]

        if cluster_parameters["dns_policy"] is not None:
            values_template.trainingConfig.dnsPolicy = cluster_parameters["dns_policy"]

        k8s_template_path = job_path.folder
        k8s_template_file = Path(k8s_template_path / "k8s_template" / "values.yaml")
        k8s_template_file.parent.mkdir(parents=True, exist_ok=True)

        conf = OmegaConf.create(values_template)
        OmegaConf.save(conf, k8s_template_file)

    def _copy_k8s_helm_chart(self, template_root: str, job_path: JobPaths):
        """
        Copy the k8s Helm charts to the results directory.

        :param str template_root: path to where the k8s template files are located
        :param JobPaths job_path: JobPaths object
        """
        template_file = os.path.join(template_root, "conversion.yaml")
        chart_file = os.path.join(template_root, "Chart.yaml")
        conversion_path = Path(
            job_path.folder / "k8s_template" / "templates" / "conversion.yaml"
        )
        conversion_path.parent.mkdir(parents=True, exist_ok=True)
        chart_path = Path(job_path.folder / "k8s_template" / "Chart.yaml")

        shutil.copy2(template_file, conversion_path)
        shutil.copy2(chart_file, chart_path)

    def make_stage_command_groups(self, stage_cfg_path: Path) -> List[List[str]]:
        """
        Make the command groups for current stage
        Command groups is a list of command group. A command group is defined as:
              0. Command group is a list of command strings
              1. Each command group occupies one bcprun, srun or bash
              2. Each command group eventually has multiple commands connected by ";"

        :param Path stage_cfg_path: path to interpolated and saved configuration
        :return: command groups for current stage
        :rtype: List[List[str]]
        """
        command_groups = [[], []]
        run_cfg = self.stage_cfg.get("run")
        model_cfg = self.stage_cfg.get("model")

        nemo_file_name = run_cfg.get("nemo_file_name")
        nemo_file_path = self.get_job_path().results_folder / nemo_file_name
        code_path = (
            self._nemo_code_path
            / "scripts/nlp_language_modeling/convert_hf_llama_to_nemo.py"
        )
        args = create_args_list(
            in_file=run_cfg.get("huggingface_ckpt_path"),
            out_file=run_cfg.get("nemo_file_name"),
        )
        if model_cfg.get("pipeline_model_parallel_split_rank") is not None:
            args += create_args_list(
                replace_underscore=False,
                pipeline_model_parallel_split_rank=model_cfg.get(
                    "pipeline_model_parallel_split_rank"
                ),
            )

        args += ["--bcp"] if self.cluster == "bcp" else []

        core_command = [f"python3 -u {code_path}", *args]
        core_command_string = " \\\n  ".join(core_command)
        command_groups[-1] += [core_command_string]
        command_groups = clean_command_groups(command_groups)

        return command_groups<|MERGE_RESOLUTION|>--- conflicted
+++ resolved
@@ -1056,13 +1056,9 @@
             "t5": self._nemo_code_path
             / "examples/nlp/language_modeling/tuning/megatron_t5_finetuning.py",
             "falcon": self._nemo_code_path
-<<<<<<< HEAD
             / "examples/nlp/language_modeling/tuning/megatron_gpt_finetuning.py",
-=======
-            / "examples/nlp/language_modeling/tuning/megatron_gpt_peft_tuning.py",
             "neva": self._nemo_code_path
             / "examples/multimodal/multimodal_llm/neva/neva_peft.py",
->>>>>>> ef73448d
         }
         return model_type_to_code_path[model_type]
 
@@ -1574,21 +1570,15 @@
             "adapter_gpt3": self._nemo_code_path
             / "examples/nlp/language_modeling/tuning/megatron_gpt_adapter_eval.py",
             "peft_llama": self._nemo_code_path
-<<<<<<< HEAD
+            / "examples/nlp/language_modeling/tuning/megatron_gpt_generate.py",
+             "code_llama": self._nemo_code_path
             / "examples/nlp/language_modeling/tuning/megatron_gpt_generate.py",
             "peft_falcon": self._nemo_code_path
             / "examples/nlp/language_modeling/tuning/megatron_gpt_generate.py",
-=======
-            / "examples/nlp/language_modeling/tuning/megatron_gpt_peft_eval.py",
-            "code_llama": self._nemo_code_path
-            / "examples/nlp/language_modeling/tuning/megatron_gpt_peft_eval.py",
-            "peft_falcon": self._nemo_code_path
-            / "examples/nlp/language_modeling/tuning/megatron_gpt_peft_eval.py",
             "vit": self._nemo_code_path
             / "examples/vision/vision_transformer/megatron_vit_classification_evaluate.py",
             "clip": self._nemo_code_path
             / "examples/multimodal/vision_language_foundation/clip/megatron_clip_imagenet_zeroshot.py",
->>>>>>> ef73448d
         }
         return model_type_to_code_path[model_type]
 
