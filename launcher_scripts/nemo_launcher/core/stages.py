--- conflicted
+++ resolved
@@ -488,14 +488,10 @@
         fsdp = model_cfg.get("fsdp", False)
         return (
             "CUDA_DEVICE_MAX_CONNECTIONS=1"
-<<<<<<< HEAD
-            if ((tensor_model_parallel_size > 1 or context_parallel_size > 1) and not fsdp)
-=======
             if (
                 (tensor_model_parallel_size > 1 or context_parallel_size > 1)
                 and not fsdp
             )
->>>>>>> 29df7a57
             else ""
         )
 
