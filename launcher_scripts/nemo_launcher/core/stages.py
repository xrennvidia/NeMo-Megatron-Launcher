# Copyright (c) 2022, NVIDIA CORPORATION.  All rights reserved.
#
# Licensed under the Apache License, Version 2.0 (the "License");
# you may not use this file except in compliance with the License.
# You may obtain a copy of the License at
#
#     http://www.apache.org/licenses/LICENSE-2.0
#
# Unless required by applicable law or agreed to in writing, software
# distributed under the License is distributed on an "AS IS" BASIS,
# WITHOUT WARRANTIES OR CONDITIONS OF ANY KIND, either express or implied.
# See the License for the specific language governing permissions and
# limitations under the License.

import copy
import functools
import glob
import json
import logging
import omegaconf
import os
import re
import shutil
from nemo_launcher.core.launchers import AutoLauncher
from nemo_launcher.utils.data_utils.prepare_squad import (
    prepare_squad_for_fine_tuning,
    prepare_squad_for_prompt_learning,
)
from nemo_launcher.utils.job_utils import JobPaths
from omegaconf import DictConfig, OmegaConf
from pathlib import Path
from typing import Any, Dict, List, Optional

__LANGUAGE_MODELS_LIST__ = ["gpt3", "t5", "mt5", "bert", "llama", "gemma", "falcon", "baichuan2"]
__VISION_MODELS_LIST__ = ["vit"]
__MULTIMODAL_MODELS_LIST__ = [
    "clip",
    "stable_diffusion",
    "instruct_pix2pix",
    "dreambooth",
    "imagen",
    "controlnet",
    "nsfw",
    "neva",
]


class NemoMegatronStage:
    """
    Base class for NeMo Megatron stages. All stages should build on top of this class.
    Call `run` function to run current stage.
    """

    def __init__(self, cfg):
        self.cfg = cfg
        self.cluster = cfg.get("cluster_type")

        self.stage_name = None
        self.stage_cfg = None
        self.setup_stage_vars(cfg)
        self.job_name = self.stage_cfg.run.get("name")

        self.nodes_scheduler = {}

    def setup_stage_vars(self, cfg: OmegaConf):
        """Setup the stage vars, i.e. stage name and stage cfg"""
        raise NotImplementedError

    def run(self) -> str:
        """
        Run current stage returns job id on slurm based system otherwise empty string

        :return: job id on slurm based system otherwise empty string
        :rtype: str
        """
        # Setup folders and datasets
        self.setup_folder_and_data()
        # Save stage hydra config
        job_path = self.get_job_path()

        if (
            self.cfg.get("training").get("model").get("rampup_batch_size")
            and self.stage_name == "training"
        ):
            gpus = self.stage_cfg.get("trainer").get("devices")
            self._find_optimal_nodes(self.cfg, gpus)
            current_gbs = self._get_current_gbs(self.cfg)
            nodes = self.nodes_scheduler[str(current_gbs)]
            self.stage_cfg["trainer"]["num_nodes"] = nodes
            self.cfg["training"]["trainer"]["num_nodes"] = nodes
            logging.info(
                f"global batch size and number of nodes will change following this schedule:\n {self.nodes_scheduler}"
            )

        stage_cfg_path = self.save_stage_hydra_config(
            self.stage_cfg, job_path, self.cfg
        )
        # Make cluster parameters
        cluster_parameters = self._make_cluster_parameters(self.cluster)
        # Make k8s config file if necessary
        if self.cluster == "k8s":
            template_root = os.path.join(
                os.path.abspath(os.path.dirname(__file__)),
                f"k8s_templates/{self.stage_name}",
            )
            self._make_k8s_spec_file(template_root, cluster_parameters, job_path)
            self._copy_k8s_helm_chart(template_root, job_path)
        # Make command groups
        command_groups = self.make_stage_command_groups(stage_cfg_path)
        # Create launcher
        launcher = AutoLauncher(
            folder=job_path.folder, cluster=self.cluster, **cluster_parameters,
        )
        job_id = launcher.launch(command_groups=command_groups)

        return job_id

    def setup_folder_and_data(self) -> None:
        """Setup job/data folders and fine-tuning/prompt-learning dataset"""
        job_path = self.get_job_path()
        job_path.folder.mkdir(parents=True, exist_ok=True)
        results_folder = job_path.results_folder
        results_folder.mkdir(parents=True, exist_ok=True)

    def save_stage_hydra_config(
        self, stage_cfg: OmegaConf, job_path: JobPaths, cfg: OmegaConf
    ) -> Path:
        """
        Interpolate and save hydra config file for current stage

        :param OmegaConf stage_cfg: current stage's hydra configuration
        :param JobPaths job_path: JobPaths object
        :param OmegaConf cfg: base config for job
        :return: path current stage's essential nemo scripts code
        :rtype: Path
        """
        # Since k8s uses a Helm chart that launches a job based on the Hydra config
        # file, the Hydra config file that is generated needs to contain all of the
        # required keys for each stage.
        if cfg.cluster_type == "k8s":
            # OmegaConf doesn't allow adding new keys. Temporarily create a dictionary
            # representation and add the new keys before converting back to an
            # OmegaConf object.
            temp_config = OmegaConf.to_object(stage_cfg)
            temp_config["data_dir"] = cfg.data_dir
            temp_config["cluster_type"] = cfg.cluster_type
            temp_config["launcher_scripts_path"] = cfg.launcher_scripts_path
            temp_config["data_config"] = stage_cfg.run.name
            stage_cfg = OmegaConf.create(temp_config)

        _hydra_interpolation(stage_cfg)

        cfg_save_path = job_path.config_file
        omegaconf.OmegaConf.save(stage_cfg, cfg_save_path)
        return cfg_save_path

    def make_stage_command_groups(self, stage_cfg_path: Path) -> List[List[str]]:
        """
        Make the command groups for current stage
        Command groups is a list of command group. A command group is defined as:
              0. Command group is a list of command strings
              1. Each command group occupies one bcprun, srun or bash
              2. Each command group eventually has multiple commands connected by ";"

        :param Path stage_cfg_path: path to interpolated and saved configuration
        :return: command groups for current stage
        :rtype: List[List[str]]
        """
        raise NotImplementedError

    def _make_wandb_login_command(self) -> List[str]:
        """Make a command of login with w&b api key"""
        cfg = self.cfg
        wandb_cmd = ""

        if cfg.cluster_type == "bcp" and cfg.wandb_api_bcp_secret_key is not None:
            wandb_cmd = f"wandb login ${cfg.wandb_api_bcp_secret_key}"
        elif cfg.wandb_api_key_file is not None:
            with open(cfg.wandb_api_key_file, "r") as f:
                wandb_api_key = f.readline().rstrip()
            wandb_cmd = f"wandb login {wandb_api_key}"
        return [wandb_cmd]

    def _make_nemo_path_command(self) -> List[str]:
        """Extend nemo path to python path"""
        return [
            f"cd {self._nemo_code_path}",
            "git rev-parse HEAD",
            f"export PYTHONPATH={self._nemo_code_path}:\${{PYTHONPATH}}",
        ]

    def _make_k8s_spec_file(
        self, template_root: str, cluster_parameters: Dict, job_path: JobPaths
    ):
        """Create a yaml spec file for kubernetes jobs"""
        raise NotImplementedError

    # def _make_numa_mapping_command(self) -> List[str]:
    #     """Make a command of numa mapping call"""
    #     cfg = self.cfg
    #     numa_cfg = cfg.get("numa_mapping")
    #     if not numa_cfg.get("enable"):
    #         return []

    #     numa_override = [f"{k}={v}" for k, v in numa_cfg.items()]
    #     numa_command = [
    #         f"python3 -u {self._launcher_scripts_path / 'nemo_launcher/collections/numa_mapping.py'}",
    #         *numa_override,
    #     ]
    #     numa_command = " \\\n  ".join(numa_command)
    #     return [numa_command]

    def _make_api_log_command_prefix(self, results_dir: str) -> str:
        """Make a command prefix of api logging"""
        choice_model_type, choice_name = self.get_stage_config_choice()
        api_log = self.cfg.get("api_log", False)
        api_log_prefix = ""
        if api_log:
            api_log_path = os.path.join(results_dir, "api_logs")
            api_log_prefix = (
                "[[ \${SLURM_LOCALID} -eq 0 ]] && "
                f"API_LOG_CMD='apiLog.sh -p {choice_model_type}/{choice_name} -v nemo_launcher' || API_LOG_CMD=''; "
                f"LOGPATH={api_log_path} \${{API_LOG_CMD}}"
            )
        return api_log_prefix

    def _make_nsys_command_prefix(self, results_dir: str) -> str:
        """Make a command prefix of nsys profiling"""
        model_cfg = self.stage_cfg.get("model")
        if not model_cfg:
            return ""

        nsys_cfg = model_cfg.get("nsys_profile", None)
        nsys_prefix = ""
        if nsys_cfg is not None and nsys_cfg.get("enabled", False):
            profile_out_path = os.path.join(results_dir, "profile_logs")
            os.makedirs(profile_out_path, exist_ok=True)
            slurm_node = "\${SLURM_NODEID}"
            slurm_rank = "\${SLURM_PROCID}"
            slurm_jobid = "\${SLURM_JOB_ID}"
            nsys_prefix = (
                f"nsys profile -s none "
                f"-t {','.join(nsys_cfg.trace)} "
                f"-o {profile_out_path}/profile_{slurm_jobid}_node{slurm_node}_rank{slurm_rank} "
                f"--force-overwrite true "
                f"--capture-range=cudaProfilerApi "
                f"--capture-range-end=stop"
            )
        return nsys_prefix

    def _make_container_mounts_string(self) -> str:
        """
        Make container mounting string based on hydra configurations

        :return: container mounting string, e.g. "/path/to/A:/path/to/A,/path/to/B:/path/to/B,..."
        :rtype: str
        """

        def add_container_mounts(container_mounts):
            mounts_str = ""
            if container_mounts is not None:
                assert isinstance(
                    container_mounts, omegaconf.listconfig.ListConfig
                ), "container_mounts must be a list."
                for mount in container_mounts:
                    if mount is not None and isinstance(mount, str):
                        mounts_str += (
                            f",{mount}" if ":" in mount else f",{mount}:{mount}"
                        )
            return mounts_str

        cfg = self.cfg
        data_dir = cfg.get("data_dir")
        base_results_dir = cfg.get("base_results_dir")
        mounts_string = f"{self._launcher_scripts_path}:{self._launcher_scripts_path},{data_dir}:{data_dir},{base_results_dir}:{base_results_dir}"

        container_mounts = cfg.get("container_mounts")
        mounts_string += add_container_mounts(container_mounts)
        return mounts_string

    def _make_cluster_parameters(self, cluster: str) -> Dict:
        """
        Make a cluster-specific parameters for jobs on different clusters.
        Current clusters include bcm(slurm), bcp and interactive.
        For example for bcm, it will return slurm parameters:
            {'job_name': 'some_name', 'nodes': 2, 'ntasks_per_node': 8, ...}

        :param str cluster: i.e. `bcm`, `bcp`, `interactive`, etc.
        :return: a dictionary of cluster parameters, e.g. `ntasks_per_node`
        :rtype: Dict
        """
        cfg = self.cfg
        stage_cfg = self.stage_cfg
        run_cfg = stage_cfg.get("run")
        job_name = run_cfg.get("name")
        time_limit = run_cfg.get("time_limit")
        nodes = run_cfg.get("nodes")
        dependency = run_cfg.get("dependency")
        if nodes is None:
            nodes = stage_cfg.get("trainer").get("num_nodes")

        ntasks_per_node = run_cfg.get("ntasks_per_node")
        if ntasks_per_node is None:
            ntasks_per_node = stage_cfg.get("trainer").get("devices")

        container_image = cfg.get("container")
        container_mounts = self._make_container_mounts_string()

        setup = None
        env_vars = self.get_env_vars()
        if env_vars:
            setup = [f"export {k}={v}" for k, v in env_vars.items()]

        cluster_parameters = {}
        shared_parameters = {
            "job_name": job_name,
            "nodes": nodes,
            "time": time_limit,
            "ntasks_per_node": ntasks_per_node,
            "setup": setup,
        }
        if cluster == "bcm":
            cluster_cfg = cfg.get("cluster")
            if cfg.get("training").get("model").get("ub_tp_comm_overlap", False) or (
                cfg.get("peft") is not None
                and cfg.get("peft").get("model").get("ub_tp_comm_overlap", False)
            ):
                if "srun_args" not in cluster_cfg:
                    cluster_cfg["srun_args"] = []
                cluster_cfg["srun_args"] += ["--mpi=pmix"]
            slurm_cfg = {**copy.deepcopy(cluster_cfg)}
            job_name_prefix = slurm_cfg.pop("job_name_prefix")
            cluster_parameters = {**slurm_cfg}
            cluster_parameters.update(
                {
                    **shared_parameters,
                    "dependency": dependency,
                    "container_image": container_image,
                    "container_mounts": container_mounts,
                }
            )
            cluster_parameters["job_name"] = (
                job_name_prefix + cluster_parameters["job_name"]
            )
        elif cluster == "bcp":
            cluster_parameters.update(
                {
                    **shared_parameters,
                    "no_redirect": cfg.get("bcp_no_redirect"),
                    "env_vars": env_vars,
                }
            )
        elif cluster == "interactive":
            cluster_parameters.update(shared_parameters)
        elif cluster == "k8s":
            # Resolving since there is a dependency between soon-to-be deprecated
            # cluster.nfs_path which is referenced in cluster.volumes.nfs.path
            OmegaConf.resolve(cfg.get("cluster"))
            cluster_cfg = cfg.get("cluster")
            k8s_cfg = {**copy.deepcopy(cluster_cfg)}

            cluster_parameters = {**k8s_cfg}
            cluster_parameters.update(
                {
                    **shared_parameters,
                    "container_image": container_image,
                    "env_vars": env_vars,
                }
            )

        return cluster_parameters

    def _find_optimal_nodes(self, cfg, gpus) -> None:
        nodes_scheduler_path = (
            f"{cfg.get('training').get('run').get('results_dir')}/nodes_scheduler.json"
        )

        try:
            with open(nodes_scheduler_path, "r") as nodes_scheduler:
                self.nodes_scheduler = json.load(nodes_scheduler)
        except FileNotFoundError:
            mbs = cfg.get("training").get("model").get("micro_batch_size")
            gbs = cfg.get("training").get("model").get("global_batch_size")
            rampup_bs = cfg.get("training").get("model").get("rampup_batch_size")
            tp = cfg.get("training").get("model").get("tensor_model_parallel_size")
            pp = cfg.get("training").get("model").get("pipeline_model_parallel_size")
            num_nodes = cfg.get("training").get("trainer").get("num_nodes")
            start_bs = rampup_bs[0]
            increment = rampup_bs[1]

            cbs = start_bs
            rbs = [start_bs]
            while cbs <= (gbs - increment):
                rbs.append(rbs[-1] + increment)
                cbs += increment

            self.nodes_scheduler[str(gbs)] = num_nodes
            for b in rbs[::-1][1:]:
                optimal_lst = []
                prev = int(min(list(self.nodes_scheduler.values())))
                for nodes in range(1, prev + 1):
                    dp = (gpus * nodes) // (tp * pp)
                    if (
                        b % (mbs * dp) == 0
                        and b % (mbs * gpus * nodes) == 0
                        and nodes <= prev
                    ):
                        optimal_lst.append(nodes)

                self.nodes_scheduler[str(b)] = max(optimal_lst)

            sched_rbs = [int(i) for i in self.nodes_scheduler.keys()]
            assert rbs[::-1] == sched_rbs, (
                "please, make sure you enter the correct combination of"
                " ramp up batch size and number of nodes"
            )

            with open(nodes_scheduler_path, "w") as nodes_scheduler:
                nodes_scheduler.write(json.dumps(self.nodes_scheduler))

    def _get_current_gbs(self, cfg):
        start_bs = cfg.get("training").get("model").get("rampup_batch_size")[0]
        results_dir = cfg.get("training").get("run").get("results_dir")
        os.chdir(results_dir)
        job_numbers = []

        try:
            for file in glob.glob("*.out"):
                file = file.split("_")[-1].split(".")[0]
                job_numbers.append(int(file))

            job_number = max(job_numbers)
            last_job = glob.glob(f"*{job_number}.out")[0]
            with open(last_job, "r") as logs:
                logs = logs.read()

            current_gbs = re.findall(r"global_batch_size=(\d+)", logs)[-1]
        except:
            current_gbs = start_bs

        return current_gbs

    def get_env_vars(self) -> Dict:
        """
        Set up dictionary for environment variables
        The environment variables from hydra config will be set inside the job scripts.
        For Example:
            Set `env_vars.NVTE_BIAS_DROPOUT_FUSION=1` while calling nemo_launcherlauncher-scripts,
            `NVTE_BIAS_DROPOUT_FUSION=1` will be set while running the job.

        :return: a dictionary of env vars while running the job.
        :rtype: Dict
        """
        env_vars = {k: v for k, v in self.cfg.get("env_vars").items() if v is not None}
        return env_vars

    def get_stage_config_choice(self):
        """
        Return current stages config's corresponding `choice_model_type` and `choice_name`
        For example, if `training=gpt3/5b`, then `choice_model_type=gpt3` and `choice_name=5b`
        """
        stage_config_choice = self.cfg.get(f"{self.stage_name}_config")
        choice_model_type = stage_config_choice.rsplit("/", 1)[0]
        choice_name = stage_config_choice.rsplit("/", 1)[1]
        return choice_model_type, choice_name

    @property
    def _launcher_scripts_path(self) -> Path:
        return Path(self.cfg.get("launcher_scripts_path"))

    @property
    def _nemo_code_path(self) -> Path:
        return Path("/opt/NeMo")

    @property
    def _data_dir(self) -> Path:
        return Path(self.cfg.get("data_dir"))

    @property
    def _rlhf_code_path(self) -> Path:
        return Path("/opt/nemo-rlhf")

    @property
    def _aligner_code_path(self) -> Path:
        return Path("/opt/NeMo-Aligner")

    @property
    def _cuda_visible_devices(self) -> str:
        ntasks_per_node = self.stage_cfg.run.get("ntasks_per_node")
        if ntasks_per_node is None:
            ntasks_per_node = self.stage_cfg.trainer.get("devices", 1)
        return (
            "CUDA_VISIBLE_DEVICES=0,1,2,3,4,5,6,7"
            if ntasks_per_node == 8
            else f"CUDA_VISIBLE_DEVICES={','.join(map(str, range(ntasks_per_node)))}"
        )

    @property
    def _cuda_device_max_connections(self) -> str:
        model_cfg = self.stage_cfg.get("model")
        if not model_cfg:
            return ""
        tensor_model_parallel_size = model_cfg.get("tensor_model_parallel_size", 1)
        context_parallel_size = model_cfg.get("context_parallel_size", 1)
        fsdp = model_cfg.get("fsdp", False)
        return (
            "CUDA_DEVICE_MAX_CONNECTIONS=1"
            if (
                (tensor_model_parallel_size > 1 or context_parallel_size > 1)
                and not fsdp
            )
            else ""
        )

    @property
    def _nvte_bias_gelu_nvfusion(self) -> str:
        """Only used in pretraining; override in training class"""
        return ""

    @functools.lru_cache()
    def get_job_path(self, sub_stage: Optional[str] = None) -> JobPaths:
        """Fetch a JobPaths object for current stage"""
        run_cfg = self.stage_cfg.get("run")
        results_dir = Path(
            run_cfg.get("results_dir")
        )  # TODO: rename this to job dir in config
        if sub_stage is not None:
            results_dir = results_dir / sub_stage
        return JobPaths(results_dir, self.job_name)

    @property
    def _set_ln_sm_margin(self) -> str:
        """Set LayerNorm SM margin when using P2P communication overlap to support the overlap with LayerNorm kernel"""
        vpp = self.cfg.training.model.get("virtual_pipeline_model_parallel_size")
        if (
            self.cfg.training.model.get("overlap_p2p_comm", False)
            and self.cfg.training.model.get("pipeline_model_parallel_size") > 1
            and vpp is not None
            and vpp > 1
        ):
            get_ln_sm_margin_command = (
                f"python3 {self._launcher_scripts_path / 'nemo_launcher/collections/conditional_cfgs.py'} "
                f"name=get_ln_sm_margin"
            )
            return f"NVTE_FWD_LAYERNORM_SM_MARGIN=\$({get_ln_sm_margin_command}) NVTE_BWD_LAYERNORM_SM_MARGIN=\$({get_ln_sm_margin_command})"
        return ""

    @property
    def _skip_ag_overlap(self) -> str:
        """Skip TP-AllGather overlap with ring-exchange at (1) bf16 and (2) PP > 1"""
        if (
            self.cfg.training.model.get("ub_tp_comm_overlap", False)
            and self.cfg.training.model.get("pipeline_model_parallel_size") > 1
        ):
            use_fp8 = self.cfg.training.model.get("fp8", False)
            get_ag_overlap_command = (
                f"python3 {self._launcher_scripts_path / 'nemo_launcher/collections/conditional_cfgs.py'} "
                f"name=get_ag_overlap "
                f"fp8={use_fp8} "
            )
            return f"NVTE_UB_SPLIT_AG=\$({get_ag_overlap_command})"
        return ""


class NeMoStage(NemoMegatronStage):
    """
    Stage is a nemo stage if it uses a nemo scripts
    Current nemo stage includes:
        - pretraining
        - fine-tuning
        - prompt-learning
        - t5/mt5 eval
    GPT3 eval is not a NeMo stage because it uses eval-harness inside nemo_launcher collections.
    """

    def make_stage_command_groups(self, stage_cfg_path: Path) -> List[List[str]]:
        """
        Make the command groups for current stage
        Command groups is a list of command group. A command group is defined as:
              0. Command group is a list of command strings
              1. Each command group occupies one bcprun, srun or bash
              2. Each command group eventually has multiple commands connected by ";"

        :param Path stage_cfg_path: path to interpolated and saved configuration
        :return: command groups for current stage
        :rtype: List[List[str]]
        """
        # Training has one command group
        # Shared with fine-tuning and prompt learning
        command_groups = [[]]
        command_groups[0] += self._make_wandb_login_command()
        command_groups[0] += self._make_nemo_path_command()
        # command_groups[0] += self._make_numa_mapping_command()

        # _cuda_device_max_connections and _cuda_visible_devices cannot be used as command prefix on BCP
        if self.cluster == "bcp":
            core_command = []
        else:
            core_command = [
                self._cuda_device_max_connections,
                self._cuda_visible_devices,
                self._set_ln_sm_margin,
                self._skip_ag_overlap,
                self._nvte_bias_gelu_nvfusion,
            ]

        core_command += [
            self._make_api_log_command_prefix(
                results_dir=self.get_job_path().results_folder
            ),
            self._make_nsys_command_prefix(
                results_dir=self.get_job_path().results_folder
            ),
            self._make_nemo_call_string(stage_cfg_path),
        ]
        core_command_string = " ".join([c for c in core_command if c])
        command_groups[0] += [core_command_string]
        command_groups = clean_command_groups(command_groups)

        return command_groups

    def _make_nemo_call_string(self, stage_cfg_path: Path) -> str:
        """
        Make nemo scripts calling command string
        This is for current nemo stage's essential nemo script calling.

        :param Path stage_cfg_path: path to interpolated and saved configuration
        :return: command string of nemo script calling
        :rtype: str
        """
        choice_model_type, choice_name = self.get_stage_config_choice()
        code_path = self._get_nemo_code_path(choice_model_type)

        hydra_override = self._make_hydra_override()

        command = [
            f"python3 -u {code_path} ",
            f"--config-path={stage_cfg_path.parents[0]}",
            f"--config-name={stage_cfg_path.name}",
            *hydra_override,
        ]
        command_string = " \\\n  ".join(command)
        return command_string

    def _make_hydra_override(self) -> List:
        """
        Override some existing hydra configurations if necessary.

        Example use cases are:
            1. For bcp cluster, `+rank=\${RANK}` is required running some NeMo scripts.
                Existing hydra config doesn't have `rank` field, so we overwrite on the fly.
            2. Auto blend training dataset by overwriting empty `model.data.data_prefix` as
                `model.data.data_prefix=\$({auto_blend_command})`. Existing `model.data.data_prefix`
                could be None in cfg, so we overwrite it in this function.
        """
        hydra_override = []
        if self.cluster == "bcp":
            hydra_override += ["+rank=\${RANK}"]
        return hydra_override

    def _copy_k8s_helm_chart(self, template_root: str, job_path: JobPaths):
        """
        Copy the k8s Helm charts to the results directory.

        :param str template_root: path to where the k8s template files are located
        :param JobPaths job_path: JobPaths object
        """
        template_file = os.path.join(template_root, "training.yaml")
        chart_file = os.path.join(template_root, "Chart.yaml")
        training_path = Path(
            job_path.folder / "k8s_template" / "templates" / "training.yaml"
        )
        training_path.parent.mkdir(parents=True, exist_ok=True)
        config_path = Path(job_path.folder / "k8s_template" / "config")
        config_path.mkdir(parents=True, exist_ok=True)
        chart_path = Path(job_path.folder / "k8s_template" / "Chart.yaml")
        training_config_file = os.path.join(template_root, "training-config.yaml")
        training_config_path = Path(
            job_path.folder / "k8s_template" / "templates" / "training-config.yaml"
        )
        hydra_config_path = Path(job_path.folder / "k8s_template" / "config")

        shutil.copy2(template_file, training_path)
        shutil.copy2(chart_file, chart_path)
        shutil.copy2(training_config_file, training_config_path)
        shutil.copy2(job_path.config_file, hydra_config_path)

    def _add_wandb_key_to_chart(self) -> str:
        """
        Read the WandB API key file and return it to be placed in the Helm chart.

        :return: a string of the WandB API key.
        :rtype: str
        """
        with open(self.cfg.wandb_api_key_file, "r") as f:
            wandb_api_key = f.readline().rstrip()
        return wandb_api_key

    def _make_k8s_spec_file(
        self, template_root: str, cluster_parameters: Dict, job_path: JobPaths
    ):
        """
        Create a spec file for a Kubernetes training job.
        The spec file is generated based on the parameters in the cluster and training config files.

        :param str template_root: path to where the k8s template files are located
        :param Dict cluster_parameters: settings specific to the cluster that is being used
        :param JobPaths job_path: JobPaths object
        """
        with open(os.path.join(template_root, "values.yaml")) as value_file:
            values_template = OmegaConf.load(value_file)

        values_template.image.trainingImage = cluster_parameters["container_image"]
        values_template.image.pullSecret = cluster_parameters["pull_secret"]
        values_template.image.numGPUs = self.stage_cfg.trainer.devices
        values_template.image.nodes = self.stage_cfg.trainer.num_nodes
        values_template.trainingConfig.shmSize = cluster_parameters["shm_size"]
        # TODO: NFSServer and NFSPath will eventually be deprecated
        values_template.trainingConfig.NFSServer = cluster_parameters["nfs_server"]
        values_template.trainingConfig.NFSPath = cluster_parameters["nfs_path"]
        values_template.volumes = cluster_parameters["volumes"]
        values_template.trainingConfig.ibResourceName = cluster_parameters[
            "ib_resource_name"
        ]
        values_template.trainingConfig.ibCount = cluster_parameters["ib_count"]
        values_template.trainingConfig.ibNetworkAnnotation = cluster_parameters[
            "ib_network_annotation"
        ]
        values_template.trainingConfig.envVars = cluster_parameters["env_vars"]

        if cluster_parameters["dns_policy"] is not None:
            values_template.trainingConfig.dnsPolicy = cluster_parameters["dns_policy"]

        if self.cfg.wandb_api_key_file is not None:
            values_template.trainingConfig.wandbKey = self._add_wandb_key_to_chart()

        k8s_template_path = job_path.folder
        k8s_template_file = Path(k8s_template_path / "k8s_template" / "values.yaml")
        k8s_template_file.parent.mkdir(parents=True, exist_ok=True)

        conf = OmegaConf.create(values_template)
        OmegaConf.save(conf, k8s_template_file)

    def get_env_vars(self) -> Dict:
        """
        Set up dictionary for environment variables
        The environment variables from hydra config will be set inside the job scripts.
        For Example:
            Set `env_vars.NVTE_BIAS_DROPOUT_FUSION=1` while calling nemo_launcherlauncher-scripts,
            `NVTE_BIAS_DROPOUT_FUSION=1` will be set while running the job.

        :return: a dictionary of env vars while running the job.
        :rtype: Dict
        """
        env_vars = super().get_env_vars()
        devices = self.stage_cfg.trainer.get("devices", 1)
        if self.cluster != "bcm":
            env_vars["SLURM_NTASKS_PER_NODE"] = devices
        if self.cluster in ["bcp", "k8s"]:  # Set env prefix as env var on BCP
            for env_var_str in [
                self._cuda_device_max_connections,
                self._cuda_visible_devices,
                self._set_ln_sm_margin,
                self._skip_ag_overlap,
            ]:
                if env_var_str:
                    var_name, var_val = env_var_str.split("=")
                    env_vars[var_name] = var_val
        return env_vars


class Training(NeMoStage):
    """Stage class of pretraining with NeMo scripts"""

    def setup_stage_vars(self, cfg):
        """Setup the stage vars, i.e. stage name and stage cfg"""
        self.stage_name = "training"
        self.stage_cfg = cfg.get("training")

    def _make_hydra_override(self) -> List:
        """
        Override some existing hydra configurations if necessary.
        Example use cases are:
            1. For bcp cluster, `+rank=\${RANK}` is required running some NeMo scripts.
                Existing hydra config doesn't have `rank` field, so we overwrite on the fly.
            2. Auto blend training dataset by overwriting empty `model.data.data_prefix` as
                `model.data.data_prefix=\$({auto_blend_command})`. Existing `model.data.data_prefix`
                could be None in cfg, so we overwrite it in this function.

        :return: hydra override string added in nemo script calling
        :rtype: str
        """
        hydra_override = []
        choice_model_type, choice_name = self.get_stage_config_choice()
        if self.cluster == "bcp":
            hydra_override += ["+rank=\${RANK}"]
        if (
            choice_model_type in __LANGUAGE_MODELS_LIST__
            and self.stage_cfg.model.data.get("data_prefix", None) is None
        ):
            preprocessed_dir = self.stage_cfg.run.get("preprocessed_dir")
            blending_alpha = self.stage_cfg.run.get("blending_alpha")
            auto_blend_command = (
                f"python3 {self._launcher_scripts_path / 'nemo_launcher/collections/auto_blend.py'} "
                f"model_type={choice_model_type} "
                f"preprocessed_dir={preprocessed_dir} "
                f"blending_alpha={blending_alpha}"
            )
            hydra_override += [f"model.data.data_prefix=\$({auto_blend_command})"]
        if self.stage_cfg.model.get("gc_interval", 0) > 1:
            gc_interval = min(
                self.stage_cfg.model.get("gc_interval"),
                self.cfg.training.trainer.get("val_check_interval"),
            )
            hydra_override += [f"model.gc_interval={gc_interval}"]
        return hydra_override

    def _get_nemo_code_path(self, model_type: str) -> Path:
        """
        Provide the essential nemo code path for running the stage, usually different model types use different nemo scripts.
        For example, `megatron_t5_pretraining.py` for t5 and `megatron_gpt_pretraining.py` for gpt3.

        :param str model_type: i.e. `gpt3`, `t5`, `mt5`, etc.
        :return: path current stage's essential nemo scripts code
        :rtype: Path
        """
        model_type_to_code_path = {
            "t5": self._nemo_code_path
            / "examples/nlp/language_modeling/megatron_t5_pretraining.py",
            "mt5": self._nemo_code_path
            / "examples/nlp/language_modeling/megatron_t5_pretraining.py",
            "gpt3": self._nemo_code_path
            / "examples/nlp/language_modeling/megatron_gpt_pretraining.py",
            "llama": self._nemo_code_path
            / "examples/nlp/language_modeling/megatron_gpt_pretraining.py",
            "baichuan2": self._nemo_code_path
            / "examples/nlp/language_modeling/megatron_gpt_pretraining.py",
            "nemotron": self._nemo_code_path
            / "examples/nlp/language_modeling/megatron_gpt_pretraining.py",
            "bert": self._nemo_code_path
            / "examples/nlp/language_modeling/megatron_bert_pretraining.py",
            "falcon": self._nemo_code_path
            / "examples/nlp/language_modeling/megatron_gpt_pretraining.py",
            "retro": self._nemo_code_path
            / "examples/nlp/language_modeling/megatron_retro_pretraining.py",
            "vit": self._nemo_code_path
            / "examples/vision/vision_transformer/megatron_vit_classification_pretrain.py",
            "clip": self._nemo_code_path
            / "examples/multimodal/vision_language_foundation/clip/megatron_clip_pretrain.py",
            "nsfw": self._nemo_code_path
            / "examples/multimodal/vision_language_foundation/nsfw/megatron_nsfw_pretrain.py",
            "stable_diffusion": self._nemo_code_path
            / "examples/multimodal/text_to_image/stable_diffusion/sd_train.py",
            "instruct_pix2pix": self._nemo_code_path
            / "examples/multimodal/text_to_image/instruct_pix2pix/sd_finetune.py",
            "imagen": self._nemo_code_path
            / "examples/multimodal/text_to_image/imagen/imagen_training.py",
            "dreambooth": self._nemo_code_path
            / "examples/multimodal/text_to_image/dreambooth/dreambooth.py",
            "controlnet": self._nemo_code_path
            / "examples/multimodal/text_to_image/controlnet/controlnet_train.py",
            "nerf": self._nemo_code_path / "examples/multimodal/x_to_nerf/nerf/main.py",
            "neva": self._nemo_code_path
            / "examples/multimodal/multimodal_llm/neva/neva_pretrain.py",
        }
        return model_type_to_code_path[model_type]


class FineTuning(NeMoStage):
    """Stage class of fine-tuning with NeMo scripts"""

    def setup_stage_vars(self, cfg):
        """Setup the stage vars, i.e. stage name and stage cfg"""
        self.stage_name = "fine_tuning"
        self.stage_cfg = cfg.get("fine_tuning")

    def setup_folder_and_data(self) -> None:
        """Setup job/data folders and fine-tuning/prompt-learning dataset"""
        super().setup_folder_and_data()
        choice_model_type, choice_name = self.get_stage_config_choice()

        if choice_model_type in __LANGUAGE_MODELS_LIST__:
            # Prepare fine-tuning dataset
            data_dir = self.cfg.get("data_dir")
            task_name = self.stage_cfg.run.get("task_name")

            # GLUE for internal use
            download_glue_script_path = (
                self._launcher_scripts_path
                / "nemo_launcher/utils/data_utils/download_glue.py"
            )
            if download_glue_script_path.exists():
                from nemo_launcher.utils.data_utils.download_glue import (
                    TASKS_LOWER,
                    download_glue,
                )

                if task_name in TASKS_LOWER:
                    download_glue(
                        data_dir=os.path.join(data_dir, "glue_data"), tasks=task_name
                    )

            # Prepare dataset for squad
            if task_name in ["squad", "xquad"]:
                prepare_squad_for_fine_tuning(
                    data_dir=os.path.join(data_dir, "squad_data")
                )

    def _get_nemo_code_path(self, model_type: str) -> Path:
        """
        Provide the essential nemo code path for running the stage, usually different model types use different nemo scripts.
        For example, `megatron_t5_pretraining.py` for t5 and `megatron_gpt_pretraining.py` for gpt3.

        :param str model_type: i.e. `gpt3`, `t5`, `mt5`, etc.
        :return: path current stage's essential nemo scripts code
        :rtype: Path
        """

        model_type_to_code_path = {
            "gpt3": self._nemo_code_path
            / "examples/nlp/language_modeling/tuning/megatron_gpt_sft.py",
            "llama": self._nemo_code_path
            / "examples/nlp/language_modeling/tuning/megatron_gpt_sft.py",
            "code_llama": self._nemo_code_path
            / "examples/nlp/language_modeling/tuning/megatron_gpt_sft.py",
            "t5": self._nemo_code_path
            / "examples/nlp/language_modeling/megatron_t5_seq2seq_finetune.py",
            "mt5": self._nemo_code_path
            / "examples/nlp/language_modeling/megatron_t5_seq2seq_finetune.py",
            "falcon": self._nemo_code_path
            / "examples/nlp/language_modeling/tuning/megatron_gpt_sft.py",
            "gemma": self._nemo_code_path
            / "examples/nlp/language_modeling/tuning/megatron_gpt_finetuning.py",
            "vit": self._nemo_code_path
            / "examples/vision/vision_transformer/megatron_vit_classification_finetune.py",
            "neva": self._nemo_code_path
            / "examples/multimodal/multimodal_llm/neva/neva_finetune.py",
            "nsfw": self._nemo_code_path
            / "examples/multimodal/vision_language_foundation/nsfw/megatron_nsfw_pretrain.py",
            "baichuan2": self._nemo_code_path
            / "examples/nlp/language_modeling/tuning/megatron_gpt_sft.py",
        }
        return model_type_to_code_path[model_type]


class PEFT(NeMoStage):
    """Stage class of PEFT with NeMo scripts"""

    def setup_stage_vars(self, cfg):
        """Setup the stage vars, i.e. stage name and stage cfg"""
        self.stage_name = "peft"
        self.stage_cfg = cfg.get("peft")

    def setup_folder_and_data(self) -> None:
        """Setup job/data folders and fine-tuning/prompt-learning dataset"""
        # Setup folders
        super().setup_folder_and_data()
        choice_model_type, choice_name = self.get_stage_config_choice()

        if choice_model_type in __LANGUAGE_MODELS_LIST__:
            # Prepare prompt learning dataset
            data_dir = self.cfg.get("data_dir")
            task_name = self.stage_cfg.run.get("task_name")

            # Prepare dataset for squad
            if task_name in ("squad", "xquad"):
                self._task_data_dir = os.path.join(data_dir, "squad_data")
                if self.cfg.cluster_type == "k8s":
                    # Skip downloading since on k8s the data is downloaded in a
                    # pre-install job since user may not be using a volume type
                    # that's not available locally, e.g., PVC
                    return
                prepare_squad_for_fine_tuning(data_dir=self._task_data_dir)

    def _copy_k8s_helm_chart(self, template_root: str, job_path: JobPaths):
        """
        Copy the k8s Helm charts to the results directory.

        :param str template_root: path to where the k8s template files are located
        :param JobPaths job_path: JobPaths object
        """
        template_file = os.path.join(template_root, "peft.yaml")
        chart_file = os.path.join(template_root, "Chart.yaml")
        prompt_path = Path(job_path.folder / "k8s_template" / "templates" / "peft.yaml")
        prompt_path.parent.mkdir(parents=True, exist_ok=True)
        config_path = Path(job_path.folder / "k8s_template" / "config")
        config_path.mkdir(parents=True, exist_ok=True)
        chart_path = Path(job_path.folder / "k8s_template" / "Chart.yaml")
        prompt_config_file = os.path.join(template_root, "peft-config.yaml")
        prompt_config_path = Path(
            job_path.folder / "k8s_template" / "templates" / "peft-config.yaml"
        )
        hydra_config_path = Path(job_path.folder / "k8s_template" / "config")

        shutil.copy2(template_file, prompt_path)
        shutil.copy2(chart_file, chart_path)
        shutil.copy2(prompt_config_file, prompt_config_path)
        shutil.copy2(job_path.config_file, hydra_config_path)

    def _make_k8s_spec_file(
        self, template_root: str, cluster_parameters: Dict, job_path: JobPaths
    ):
        """
        Create a spec file for a Kubernetes PEFT job.

        The spec file is generated based on the parameters in the cluster and
        PEFT config files.

        :param str template_root: path to where the k8s template files are located
        :param Dict cluster_parameters: settings specific to the cluster that is being used
        :param JobPaths job_path: JobPaths object
        """
        with open(os.path.join(template_root, "values.yaml")) as value_file:
            values_template = OmegaConf.load(value_file)

        choice_model_type, _ = self.get_stage_config_choice()

        values_template.image.trainingImage = cluster_parameters["container_image"]
        values_template.image.pullSecret = cluster_parameters["pull_secret"]
        values_template.image.gpuNum = self.stage_cfg.trainer.devices
        values_template.image.nodes = self.stage_cfg.trainer.num_nodes
        values_template.trainingConfig.shmSize = cluster_parameters["shm_size"]
        # TODO: NFSServer and NFSPath will eventually be deprecated
        values_template.trainingConfig.NFSServer = cluster_parameters["nfs_server"]
        values_template.trainingConfig.NFSPath = cluster_parameters["nfs_path"]
        values_template.volumes = cluster_parameters["volumes"]
        values_template.trainingConfig.scriptPath = str(
            self._get_nemo_code_path(choice_model_type)
        )
        values_template.trainingConfig.envVars = cluster_parameters["env_vars"]

        values_template.datasetConfig.prepare_task_name = self.stage_cfg.run.get(
            "task_name"
        )
        values_template.datasetConfig.task_data_dir = self._task_data_dir

        if cluster_parameters["dns_policy"] is not None:
            values_template.trainingConfig.dnsPolicy = cluster_parameters["dns_policy"]

        if self.cfg.wandb_api_key_file is not None:
            values_template.trainingConfig.wandbKey = self._add_wandb_key_to_chart()

        k8s_template_path = job_path.folder
        k8s_template_file = Path(k8s_template_path / "k8s_template" / "values.yaml")
        k8s_template_file.parent.mkdir(parents=True, exist_ok=True)

        conf = OmegaConf.create(values_template)
        OmegaConf.save(conf, k8s_template_file)

    def _get_nemo_code_path(self, model_type: str) -> Path:
        """
        Provide the essential nemo code path for running the stage, usually different model types use different nemo scripts.
        For example, `megatron_t5_pretraining.py` for t5 and `megatron_gpt_pretraining.py` for gpt3.

        :param str model_type: i.e. `gpt3`, `t5`, `mt5`, etc.
        :return: path current stage's essential nemo scripts code
        :rtype: Path
        """

        if model_type == "mt5":
            raise NotImplementedError(
                "PEFT is not supported in NeMo Megatron mt5 models."
            )
        model_type_to_code_path = {
            "gpt3": self._nemo_code_path
            / "examples/nlp/language_modeling/tuning/megatron_gpt_finetuning.py",
            "llama": self._nemo_code_path
            / "examples/nlp/language_modeling/tuning/megatron_gpt_finetuning.py",
            "baichuan2": self._nemo_code_path
            / "examples/nlp/language_modeling/tuning/megatron_gpt_finetuning.py",
            "t5": self._nemo_code_path
            / "examples/nlp/language_modeling/tuning/megatron_t5_finetuning.py",
            "falcon": self._nemo_code_path
<<<<<<< HEAD
            / "examples/nlp/language_modeling/tuning/megatron_gpt_peft_tuning.py",
            "gemma": self._nemo_code_path
=======
>>>>>>> 6153e52c
            / "examples/nlp/language_modeling/tuning/megatron_gpt_finetuning.py",
            "neva": self._nemo_code_path
            / "examples/multimodal/multimodal_llm/neva/neva_peft.py",
        }
        return model_type_to_code_path[model_type]


class PromptLearning(NeMoStage):
    """Stage class of prompt-learning with NeMo scripts"""

    def setup_stage_vars(self, cfg):
        """Setup the stage vars, i.e. stage name and stage cfg"""
        self.stage_name = "prompt_learning"
        self.stage_cfg = cfg.get("prompt_learning")

    def setup_folder_and_data(self) -> None:
        """Setup job/data folders and fine-tuning/prompt-learning dataset"""
        # Setup folders
        super().setup_folder_and_data()

        # Prepare prompt learning dataset
        data_dir = self.cfg.get("data_dir")
        task_name = self.stage_cfg.run.get("task_name")
        # Prepare squad dataset
        if task_name == "squad":
            prepare_squad_for_prompt_learning(
                os.path.join(data_dir, "prompt_data"), self._launcher_scripts_path,
            )

    def _get_nemo_code_path(self, model_type: str) -> Path:
        """
        Provide the essential nemo code path for running the stage, usually different model types use different nemo scripts.
        For example, `megatron_t5_pretraining.py` for t5 and `megatron_gpt_pretraining.py` for gpt3.

        :param str model_type: i.e. `gpt3`, `t5`, `mt5`, etc.
        :return: path current stage's essential nemo scripts code
        :rtype: Path
        """
        model_type_to_code_path = {
            "gpt3": self._nemo_code_path
            / "examples/nlp/language_modeling/megatron_gpt_prompt_learning.py",
            "llama": self._nemo_code_path
            / "examples/nlp/language_modeling/megatron_gpt_prompt_learning.py",
            "baichuan2": self._nemo_code_path
            / "examples/nlp/language_modeling/megatron_gpt_prompt_learning.py",
            "t5": self._nemo_code_path
            / "examples/nlp/language_modeling/megatron_t5_prompt_learning.py",
            "mt5": self._nemo_code_path
            / "examples/nlp/language_modeling/megatron_t5_prompt_learning.py",
        }
        return model_type_to_code_path[model_type]


class AdapterLearning(PromptLearning):
    def setup_stage_vars(self, cfg):
        """Setup the stage vars, i.e. stage name and stage cfg"""
        self.stage_name = "adapter_learning"
        self.stage_cfg = cfg.get("adapter_learning")

    def _get_nemo_code_path(self, model_type: str) -> Path:
        """
        Provide the essential nemo code path for running the stage, usually different model types use different nemo scripts.
        For example, `megatron_t5_pretraining.py` for t5 and `megatron_gpt_pretraining.py` for gpt3.

        :param str model_type: i.e. `gpt3`, `t5`, `mt5`, etc.
        :return: path current stage's essential nemo scripts code
        :rtype: Path
        """
        model_type_to_code_path = {
            "gpt3": self._nemo_code_path
            / "examples/nlp/language_modeling/tuning/megatron_gpt_adapter_tuning.py",
            "llama": self._nemo_code_path
            / "examples/nlp/language_modeling/tuning/megatron_gpt_adapter_tuning.py",
            "baichuan2": self._nemo_code_path
            / "examples/nlp/language_modeling/tuning/megatron_gpt_adapter_tuning.py",
            "t5": self._nemo_code_path
            / "examples/nlp/language_modeling/tuning/megatron_t5_adapter_tuning.py",
        }
        return model_type_to_code_path[model_type]


class IA3Learning(PromptLearning):
    def setup_stage_vars(self, cfg):
        """Setup the stage vars, i.e. stage name and stage cfg"""
        self.stage_name = "ia3_learning"
        self.stage_cfg = cfg.get("ia3_learning")

    def _get_nemo_code_path(self, model_type: str) -> Path:
        """
        Provide the essential nemo code path for running the stage, usually different model types use different nemo scripts.
        For example, `megatron_t5_pretraining.py` for t5 and `megatron_gpt_pretraining.py` for gpt3.

        :param str model_type: i.e. `gpt3`, `t5`, `mt5`, etc.
        :return: path current stage's essential nemo scripts code
        :rtype: Path
        """
        model_type_to_code_path = {
            "gpt3": self._nemo_code_path
            / "examples/nlp/language_modeling/tuning/megatron_gpt_ia3_tuning.py",
            "llama": self._nemo_code_path
            / "examples/nlp/language_modeling/tuning/megatron_gpt_ia3_tuning.py",
            "baichuan2": self._nemo_code_path
            / "examples/nlp/language_modeling/tuning/megatron_gpt_ia3_tuning.py",
            "t5": self._nemo_code_path
            / "examples/nlp/language_modeling/tuning/megatron_t5_ia3_tuning.py",
        }
        return model_type_to_code_path[model_type]


class FWInference(NeMoStage):
    def setup_stage_vars(self, cfg):
        """Setup the stage vars, i.e. stage name and stage cfg"""
        self.stage_name = "fw_inference"
        self.stage_cfg = cfg.get("fw_inference")

    def _get_nemo_code_path(self, model_type: str) -> Path:
        """
        Provide the essential nemo code path for running the stage, usually different model types use different nemo scripts.
        For example, `megatron_t5_pretraining.py` for t5 and `megatron_gpt_pretraining.py` for gpt3.

        :param str model_type: i.e. `gpt3`, `t5`, `mt5`, etc.
        :return: path current stage's essential nemo scripts code
        :rtype: Path
        """
        model_type_to_code_path = {
            "vit": self._nemo_code_path
            / "examples/vision/vision_transformer/megatron_vit_classification_infer.py",
            "clip": self._nemo_code_path
            / "examples/multimodal/vision_language_foundation/clip/megatron_clip_infer.py",
            "nsfw": self._nemo_code_path
            / "examples/multimodal/vision_language_foundation/nsfw/megatron_nsfw_infer.py",
            "stable_diffusion": self._nemo_code_path
            / "examples/multimodal/text_to_image/stable_diffusion/sd_infer.py",
            "instruct_pix2pix": self._nemo_code_path
            / "examples/multimodal/text_to_image/instruct_pix2pix/sd_edit_cli.py",
            "dreambooth": self._nemo_code_path
            / "examples/multimodal/text_to_image/dreambooth/dreambooth_infer.py",
            "imagen": self._nemo_code_path
            / "examples/multimodal/text_to_image/imagen/imagen_infer.py",
            "controlnet": self._nemo_code_path
            / "examples/multimodal/text_to_image/controlnet/controlnet_infer.py",
            "neva": self._nemo_code_path
            / "examples/multimodal/multimodal_llm/neva/neva_evaluation.py",
        }
        return model_type_to_code_path[model_type]


class Conversion(NemoMegatronStage):
    """Stage class of converting training checkpoints to .nemo format"""

    def setup_stage_vars(self, cfg: OmegaConf):
        """Setup the stage vars, i.e. stage name and stage cfg"""
        self.stage_name = "conversion"
        self.stage_cfg = cfg.get("conversion")

    def _make_hparams_override_command(self):
        """
        Make the command string to override some fields in hparams.yaml file while converting checkpoint into .nemo format

        :return: command string for hparams override with the script in collections
        :rtype: str
        """
        choice_model_type, choice_name = self.get_stage_config_choice()
        model_cfg = self.stage_cfg.get("model")

        if choice_model_type not in __LANGUAGE_MODELS_LIST__ + ["stable_diffusion"]:
            hparams_file = model_cfg.get("hparams_file")
            output_path = self.get_job_path().results_folder
            hparams_override = output_path / "hparams_override.yaml"
            return [f"cp {hparams_file} {hparams_override}"]

        hparams_file = model_cfg.get("hparams_file", "null")
        vocab_file = model_cfg.get("vocab_file", "null")
        merge_file = model_cfg.get("merge_file", "null")
        tokenizer_model = model_cfg.get("tokenizer_model", "null")
        override_configs = {
            "hparams_file": hparams_file,
            "output_path": self.get_job_path().results_folder,
            "vocab_file": vocab_file,
            "merge_file": merge_file,
            "tokenizer_model": tokenizer_model,
        }
        hparams_override = [f"{k}={v}" for k, v in override_configs.items()]
        override_command = [
            f"python3 -u {self._launcher_scripts_path / 'nemo_launcher/collections/hparams_override.py'}",
            *hparams_override,
        ]
        override_command = " \\\n  ".join(override_command)
        return [override_command]

    def _make_checkpoint_search_command(self, **kwargs: Any) -> str:
        """
        Make the command string to search for the latest checkpoint inside checkpoint folder

        :param Path **kwargs: checkpoint search script's argument override
        :return: command string for searching for latest checkpoint with the script in collections
        :rtype: str
        """
        checkpoint_override = [f"{k}={v}" for k, v in kwargs.items()]
        return (
            f"python3 {self._launcher_scripts_path / 'nemo_launcher/collections/checkpoint_search.py'} "
            f"{' '.join(checkpoint_override)}"
        )

    def _make_k8s_spec_file(
        self, template_root: str, cluster_parameters: Dict, job_path: JobPaths
    ):
        """
        Create a spec file for a Kubernetes conversion job.
        The spec file is generated based on the parameters in the cluster and conversion config files.

        :param str template_root: path to where the k8s template files are located
        :param Dict cluster_parameters: settings specific to the cluster that is being used
        :param JobPaths job_path: JobPaths object
        """
        with open(os.path.join(template_root, "values.yaml")) as value_file:
            values_template = OmegaConf.load(value_file)

        num_gpus = (
            self.cfg.conversion.model.pipeline_model_parallel_size
            * self.cfg.conversion.model.tensor_model_parallel_size
        )

        values_template.image.trainingImage = cluster_parameters["container_image"]
        values_template.image.pullSecret = cluster_parameters["pull_secret"]
        values_template.image.gpuNum = num_gpus
        values_template.trainingConfig.shmSize = cluster_parameters["shm_size"]
        # TODO: NFSServer and NFSPath will eventually be deprecated
        values_template.trainingConfig.NFSServer = cluster_parameters["nfs_server"]
        values_template.trainingConfig.NFSPath = cluster_parameters["nfs_path"]
        values_template.volumes = cluster_parameters["volumes"]
        values_template.trainingConfig.vocabPath = self.cfg.conversion.model.vocab_file
        values_template.trainingConfig.mergesPath = self.cfg.conversion.model.merge_file
        values_template.trainingConfig.resultsDirectory = str(job_path.folder)
        values_template.trainingConfig.trainingDirectory = (
            self.cfg.conversion.run.train_dir
        )
        values_template.trainingConfig.launcherScriptsPath = (
            self.cfg.launcher_scripts_path
        )
        values_template.trainingConfig.tensorParallelism = (
            self.cfg.conversion.model.tensor_model_parallel_size
        )
        values_template.trainingConfig.pipelineParallelism = (
            self.cfg.conversion.model.pipeline_model_parallel_size
        )
        values_template.trainingConfig.envVars = cluster_parameters["env_vars"]

        if cluster_parameters["dns_policy"] is not None:
            values_template.trainingConfig.dnsPolicy = cluster_parameters["dns_policy"]

        k8s_template_path = job_path.folder
        k8s_template_file = Path(k8s_template_path / "k8s_template" / "values.yaml")
        k8s_template_file.parent.mkdir(parents=True, exist_ok=True)

        conf = OmegaConf.create(values_template)
        OmegaConf.save(conf, k8s_template_file)

    def _copy_k8s_helm_chart(self, template_root: str, job_path: JobPaths):
        """
        Copy the k8s Helm charts to the results directory.

        :param str template_root: path to where the k8s template files are located
        :param JobPaths job_path: JobPaths object
        """
        template_file = os.path.join(template_root, "conversion.yaml")
        chart_file = os.path.join(template_root, "Chart.yaml")
        conversion_path = Path(
            job_path.folder / "k8s_template" / "templates" / "conversion.yaml"
        )
        conversion_path.parent.mkdir(parents=True, exist_ok=True)
        chart_path = Path(job_path.folder / "k8s_template" / "Chart.yaml")

        shutil.copy2(template_file, conversion_path)
        shutil.copy2(chart_file, chart_path)

    def make_stage_command_groups(self, stage_cfg_path: Path) -> List[List[str]]:
        """
        Make the command groups for current stage
        Command groups is a list of command group. A command group is defined as:
              0. Command group is a list of command strings
              1. Each command group occupies one bcprun, srun or bash
              2. Each command group eventually has multiple commands connected by ";"

        :param Path stage_cfg_path: path to interpolated and saved configuration
        :return: command groups for current stage
        :rtype: List[List[str]]
        """
        choice_model_type, choice_name = self.get_stage_config_choice()

        command_groups = [[], []]
        command_groups[0] += self._make_hparams_override_command()
        run_cfg = self.stage_cfg.get("run")
        model_cfg = self.stage_cfg.get("model")
        checkpoint_search_command = self._make_checkpoint_search_command(
            checkpoint_folder=model_cfg.get("checkpoint_folder"),
            checkpoint_name=model_cfg.get("checkpoint_name"),
            tensor_model_parallel_size=model_cfg.get("tensor_model_parallel_size", 1),
            pipeline_model_parallel_size=model_cfg.get(
                "pipeline_model_parallel_size", 1
            ),
        )
        command_groups[-1] += [f"export CKPT_NAME=$({checkpoint_search_command})"]

        nemo_file_name = run_cfg.get("nemo_file_name")
        hparams_override_file = (
            self.get_job_path().results_folder / "hparams_override.yaml"
        )
        nemo_file_path = self.get_job_path().results_folder / nemo_file_name

        if choice_model_type in __LANGUAGE_MODELS_LIST__:
            code_path = (
                self._nemo_code_path
                / "examples/nlp/language_modeling/megatron_ckpt_to_nemo.py"
            )
        elif choice_model_type in __VISION_MODELS_LIST__:
            code_path = self._nemo_code_path / "examples/vision/convert_ckpt_to_nemo.py"
        elif choice_model_type in __MULTIMODAL_MODELS_LIST__:
            code_path = (
                self._nemo_code_path / "examples/multimodal/convert_ckpt_to_nemo.py"
            )
        else:
            raise ValueError(f"Model type: {choice_model_type} not recognized")

        args = create_args_list(
            replace_underscore=False,
            gpus_per_node=run_cfg.get("ntasks_per_node"),
            model_type=model_cfg.get("model_type"),
            checkpoint_folder=model_cfg.get("checkpoint_folder"),
            checkpoint_name="\${CKPT_NAME}",
            hparams_file=hparams_override_file,
            nemo_file_path=nemo_file_path,
            tensor_model_parallel_size=model_cfg.get("tensor_model_parallel_size", 1),
            pipeline_model_parallel_size=model_cfg.get(
                "pipeline_model_parallel_size", 1
            ),
        )
        if model_cfg.get("pipeline_model_parallel_split_rank") is not None:
            args += create_args_list(
                replace_underscore=False,
                pipeline_model_parallel_split_rank=model_cfg.get(
                    "pipeline_model_parallel_split_rank"
                ),
            )

        args += ["--bcp"] if self.cluster == "bcp" else []

        core_command = [f"python3 -u {code_path}", *args]
        core_command_string = " \\\n  ".join(core_command)
        command_groups[-1] += [core_command_string]
        command_groups = clean_command_groups(command_groups)

        return command_groups


class ExternalConversion(NemoMegatronStage):
    """Stage class of converting external checkpoints to .nemo format"""

    def setup_stage_vars(self, cfg: OmegaConf):
        """Setup the stage vars, i.e. stage name and stage cfg"""
        self.stage_name = "external_conversion"
        self.stage_cfg = cfg.get("external_conversion")

    def make_stage_command_groups(self, stage_cfg_path: Path) -> List[List[str]]:
        """
        Make the command groups for current stage
        Command groups is a list of command group. A command group is defined as:
              0. Command group is a list of command strings
              1. Each command group occupies one bcprun, srun or bash
              2. Each command group eventually has multiple commands connected by ";"

        :param Path stage_cfg_path: path to interpolated and saved configuration
        :return: command groups for current stage
        :rtype: List[List[str]]
        """
        choice_model_type, choice_name = self.get_stage_config_choice()
        if choice_model_type == "clip":
            code_path = (
                self._nemo_code_path
                / "examples/multimodal/vision_language_foundation/clip/convert_external_clip_to_nemo.py"
            )
        else:
            raise NotImplementedError(
                f"Model type `{choice_model_type}` doesn't support conversion from external source."
            )

        command_groups = [[]]
        run_cfg = self.stage_cfg.get("run")
        model_cfg = self.stage_cfg.get("model")
        nemo_file_name = run_cfg.get("nemo_file_name")
        nemo_file_path = self.get_job_path().results_folder / nemo_file_name
        args = create_args_list(
            replace_underscore=False,
            gpus_per_node=run_cfg.get("ntasks_per_node"),
            arch=model_cfg.get("arch"),
            version=model_cfg.get("version"),
            hparams_file=model_cfg.get("hparams_file"),
            nemo_file_path=nemo_file_path,
            tensor_model_parallel_size=model_cfg.get("tensor_model_parallel_size", 1),
            pipeline_model_parallel_size=model_cfg.get(
                "pipeline_model_parallel_size", 1
            ),
        )
        args += ["--bcp"] if self.cluster == "bcp" else []

        core_command = [f"python3 -u {code_path}", *args]
        core_command_string = " \\\n  ".join(core_command)
        command_groups[-1] += [core_command_string]
        command_groups = clean_command_groups(command_groups)

        return command_groups


class NeMoEvaluation(NeMoStage):
    """
    Stage class of gpt3/t5/mt5 evaluation with NeMo scripts
    Including: fine-tuning eval, prompt-learning eval, adapter/ia3 learning eval
    """

    def setup_stage_vars(self, cfg):
        """Setup the stage vars, i.e. stage name and stage cfg"""
        self.stage_name = "evaluation"
        self.stage_cfg = cfg.get("evaluation")

    def make_stage_command_groups(self, stage_cfg_path: Path) -> List[List[str]]:
        """
        Make the command groups for current stage
        Command groups is a list of command group. A command group is defined as:
              0. Command group is a list of command strings
              1. Each command group occupies one bcprun, srun or bash
              2. Each command group eventually has multiple commands connected by ";"

        :param Path stage_cfg_path: path to interpolated and saved configuration
        :return: command groups for current stage
        :rtype: List[List[str]]
        """
        command_groups = super().make_stage_command_groups(stage_cfg_path)

        choice_model_type, choice_name = self.get_stage_config_choice()
        if any(
            [
                choice_model_type.startswith(type)
                for type in ["prompt", "ia3", "adapter"]
            ]
        ):
            pred_file_path = self.stage_cfg.get("pred_file_path")
            ground_truth_file_path = self.stage_cfg.get("ground_truth_file_path")
            code_path = (
                self._launcher_scripts_path
                / "nemo_launcher/collections/metric_calculation/squad_metric_calc.py"
            )
            args = create_args_list(
                pred=pred_file_path, ground_truth=ground_truth_file_path,
            )
            split_string = self.stage_cfg.get("split_string", None)
            if split_string:
                args += create_args_list(split_string=f"'{split_string}'")
            calculation_command = [f"python3 {code_path}", *args]
            calculation_command = " \\\n  ".join(calculation_command)
        elif choice_model_type.startswith("peft"):
            calculation_command = None
        elif choice_name == "squad":
            output_file_path_prefix = self.stage_cfg.model.data.validation_ds.get(
                "output_file_path_prefix"
            )
            pred_file_path = (
                output_file_path_prefix
                + "_validation_dataloader0_inputs_preds_labels.jsonl"
            )
            ground_truth_file_path = self.stage_cfg.model.data.validation_ds.get(
                "ground_truth_file_path"
            )
            code_path = (
                self._launcher_scripts_path
                / "nemo_launcher/collections/metric_calculation/fine_tuning_metric_calc.py"
            )
            args = create_args_list(
                replace_underscore=False,
                pred_file=pred_file_path,
                target_file=ground_truth_file_path,
                squad_eval_script_path=self._launcher_scripts_path
                / "nemo_launcher/collections/metric_calculation/squad_metric_calc.py",
            )
            calculation_command = [f"python3 {code_path}", *args]
            calculation_command = " \\\n  ".join(calculation_command)
        else:
            calculation_command = None

        if calculation_command is not None:
            command_groups += [[calculation_command]]
        return command_groups

    def _get_nemo_code_path(self, model_type: str) -> Path:
        """
        Provide the essential nemo code path for running the stage, usually different model types use different nemo scripts.
        For example, `megatron_t5_pretraining.py` for t5 and `megatron_gpt_pretraining.py` for gpt3.

        :param str model_type: i.e. `gpt3`, `t5`, `mt5`, etc.
        :return: path current stage's essential nemo scripts code
        :rtype: Path
        """
        if model_type in ["gpt3", "prompt_gpt3"]:
            raise ValueError(
                "Evaluating GPT-3 models needs `EvalHarnessEvaluation` class."
            )
        model_type_to_code_path = {
            "t5": self._nemo_code_path
            / "examples/nlp/language_modeling/megatron_t5_seq2seq_eval.py",
            "mt5": self._nemo_code_path
            / "examples/nlp/language_modeling/megatron_t5_seq2seq_eval.py",
            "prompt_t5": self._nemo_code_path
            / "examples/nlp/language_modeling/megatron_t5_prompt_learning_eval.py",
            "prompt_mt5": self._nemo_code_path
            / "examples/nlp/language_modeling/megatron_t5_prompt_learning_eval.py",
            "ia3_t5": self._nemo_code_path
            / "examples/nlp/language_modeling/tuning/megatron_t5_ia3_eval.py",
            "ia3_gpt3": self._nemo_code_path
            / "examples/nlp/language_modeling/tuning/megatron_gpt_ia3_eval.py",
            "adapter_t5": self._nemo_code_path
            / "examples/nlp/language_modeling/tuning/megatron_t5_adapter_eval.py",
            "adapter_gpt3": self._nemo_code_path
            / "examples/nlp/language_modeling/tuning/megatron_gpt_adapter_eval.py",
            "peft_llama": self._nemo_code_path
            / "examples/nlp/language_modeling/tuning/megatron_gpt_peft_eval.py",
            "code_llama": self._nemo_code_path
            / "examples/nlp/language_modeling/tuning/megatron_gpt_peft_eval.py",
            "peft_falcon": self._nemo_code_path
            / "examples/nlp/language_modeling/tuning/megatron_gpt_peft_eval.py",
            "peft_baichuan2": self._nemo_code_path
            / "examples/nlp/language_modeling/tuning/megatron_gpt_peft_eval.py",
            "vit": self._nemo_code_path
            / "examples/vision/vision_transformer/megatron_vit_classification_evaluate.py",
            "clip": self._nemo_code_path
            / "examples/multimodal/vision_language_foundation/clip/megatron_clip_imagenet_zeroshot.py",
        }
        return model_type_to_code_path[model_type]


class EvalHarnessEvaluation(NemoMegatronStage):
    """Stage class of gpt-3 evaluation harness"""

    def __init__(self, cfg):
        super().__init__(cfg)
        choice_model_type, choice_name = self.get_stage_config_choice()
        self.prompt_evaluation = True if "prompt" in choice_model_type else False

    def setup_stage_vars(self, cfg):
        """Setup the stage vars, i.e. stage name and stage cfg"""
        self.stage_name = "evaluation"
        self.stage_cfg = cfg.get("evaluation")

    def _make_download_command_string(self) -> str:
        """
        Make dataset download command for evaluation harness.

        :return: command string of downloading evaluation data
        :rtype: str
        """
        data_dir = self.cfg.get("data_dir")
        cache_dir = os.path.join(data_dir, "eval_harness_data")
        run_cfg = self.stage_cfg.get("run")
        tasks = run_cfg.get("tasks")

        code_path = (
            self._launcher_scripts_path
            / "nemo_launcher/collections/eval_harness/download.py"
        )
        args = create_args_list(tasks=tasks, cache_dir=cache_dir,)
        download_command = [f"python3 {code_path}", *args]
        download_command_string = " \\\n  ".join(download_command)
        return download_command_string

    def _make_k8s_spec_file(
        self, template_root: str, cluster_parameters: Dict, job_path: JobPaths
    ):
        """
        Create a spec file for a Kubernetes conversion job.
        The spec file is generated based on the parameters in the cluster and conversion config files.

        :param str template_root: path to where the k8s template files are located
        :param Dict cluster_parameters: settings specific to the cluster that is being used
        :param JobPaths job_path: JobPaths object
        """
        with open(os.path.join(template_root, "values.yaml")) as value_file:
            values_template = OmegaConf.load(value_file)

        num_gpus = (
            self.cfg.evaluation.model.pipeline_model_parallel_size
            * self.cfg.evaluation.model.tensor_model_parallel_size
        )

        values_template.image.trainingImage = cluster_parameters["container_image"]
        values_template.image.pullSecret = cluster_parameters["pull_secret"]
        values_template.image.gpuNum = num_gpus
        values_template.trainingConfig.shmSize = cluster_parameters["shm_size"]
        # TODO: NFSServer and NFSPath will eventually be deprecated
        values_template.trainingConfig.NFSServer = cluster_parameters["nfs_server"]
        values_template.trainingConfig.NFSPath = cluster_parameters["nfs_path"]
        values_template.volumes = cluster_parameters["volumes"]
        values_template.trainingConfig.vocabPath = self.cfg.evaluation.model.vocab_file
        values_template.trainingConfig.mergesPath = self.cfg.evaluation.model.merge_file
        values_template.trainingConfig.resultsDirectory = str(job_path.folder)
        values_template.trainingConfig.trainingDirectory = (
            self.cfg.evaluation.run.train_dir
        )
        values_template.trainingConfig.launcherScriptsPath = (
            self.cfg.launcher_scripts_path
        )
        values_template.trainingConfig.tensorParallelism = (
            self.cfg.evaluation.model.tensor_model_parallel_size
        )
        values_template.trainingConfig.pipelineParallelism = (
            self.cfg.evaluation.model.pipeline_model_parallel_size
        )
        values_template.trainingConfig.name = self.cfg.evaluation.run.name
        values_template.trainingConfig.model = self.cfg.evaluation.model.model_type
        values_template.trainingConfig.cacheDir = os.path.join(
            self.cfg.data_dir, "eval_harness_data"
        )
        values_template.trainingConfig.outputPath = os.path.join(
            self.cfg.evaluation.run.results_dir,
            self.cfg.evaluation.run.eval_name,
            "results",
        )
        values_template.trainingConfig.batchSize = (
            self.cfg.evaluation.model.eval_batch_size
        )
        values_template.trainingConfig.precision = self.cfg.evaluation.model.precision
        values_template.trainingConfig.nemoModel = self.cfg.evaluation.model.nemo_model
        values_template.trainingConfig.checkpointFolder = (
            self.cfg.evaluation.model.checkpoint_folder
        )
        values_template.trainingConfig.checkpointName = (
            self.cfg.evaluation.model.checkpoint_name
        )
        values_template.trainingConfig.hparamsFile = (
            self.cfg.evaluation.model.hparams_file
        )
        values_template.trainingConfig.tasks = self.cfg.evaluation.run.tasks
        values_template.trainingConfig.envVars = cluster_parameters["env_vars"]

        if cluster_parameters["dns_policy"] is not None:
            values_template.trainingConfig.dnsPolicy = cluster_parameters["dns_policy"]

        k8s_template_path = job_path.folder
        k8s_template_file = Path(k8s_template_path / "k8s_template" / "values.yaml")
        k8s_template_file.parent.mkdir(parents=True, exist_ok=True)

        conf = OmegaConf.create(values_template)
        OmegaConf.save(conf, k8s_template_file)

    def _copy_k8s_helm_chart(self, template_root: str, job_path: JobPaths):
        """
        Copy the k8s Helm charts to the results directory.

        :param str template_root: path to where the k8s template files are located
        :param JobPaths job_path: JobPaths object
        """
        template_file = os.path.join(template_root, "evaluation.yaml")
        chart_file = os.path.join(template_root, "Chart.yaml")
        evaluation_path = Path(
            job_path.folder / "k8s_template" / "templates" / "evaluation.yaml"
        )
        evaluation_path.parent.mkdir(parents=True, exist_ok=True)
        config_path = Path(job_path.folder / "k8s_template" / "config")
        config_path.mkdir(parents=True, exist_ok=True)
        chart_path = Path(job_path.folder / "k8s_template" / "Chart.yaml")
        evaluation_config_file = os.path.join(template_root, "evaluation-config.yaml")
        evaluation_config_path = Path(
            job_path.folder / "k8s_template" / "templates" / "evaluation-config.yaml"
        )
        hparams_config_path = Path(job_path.folder / "k8s_template" / "config")

        shutil.copy2(template_file, evaluation_path)
        shutil.copy2(chart_file, chart_path)
        shutil.copy2(evaluation_config_file, evaluation_config_path)
        shutil.copy2(
            os.path.join(self.cfg.evaluation.run.train_dir, "results", "hparams.yaml"),
            hparams_config_path,
        )

    def make_stage_command_groups(self, stage_cfg_path: Path) -> List[List[str]]:
        """
        Make the command groups for current stage
        Command groups is a list of command group. A command group is defined as:
              0. Command group is a list of command strings
              1. Each command group occupies one bcprun, srun or bash
              2. Each command group eventually has multiple commands connected by ";"

        :param Path stage_cfg_path: path to interpolated and saved configuration
        :return: command groups for current stage
        :rtype: List[List[str]]
        """
        if self.prompt_evaluation:
            command_groups = [[]]
        else:
            command_groups = [[], []]
            command_groups[0] += [self._make_download_command_string()]

        data_dir = self.cfg.get("data_dir")
        cache_dir = os.path.join(data_dir, "eval_harness_data")
        run_cfg = self.stage_cfg.get("run")
        model_cfg = self.stage_cfg.get("model")

        code_path = (
            self._launcher_scripts_path
            / "nemo_launcher/collections/eval_harness/evaluate.py"
        )
        args = create_args_list(
            replace_underscore=False,
            name=run_cfg.get("name"),
            model=model_cfg.get("model_type"),
            tasks=run_cfg.get("tasks"),
            cache_dir=cache_dir,
            output_path=self.get_job_path().results_folder,
            batch_size=model_cfg.get("eval_batch_size"),
            tensor_model_parallel_size=model_cfg.get("tensor_model_parallel_size"),
            pipeline_model_parallel_size=model_cfg.get("pipeline_model_parallel_size"),
            precision=model_cfg.get("precision"),
        )

        if self.prompt_evaluation:
            args += create_args_list(
                replace_underscore=False,
                nemo_model=model_cfg.get("nemo_model"),
                prompt_dataset_paths=model_cfg.get("prompt_dataset_paths"),
            )
        else:
            # GPT evaluation
            args += create_args_list(
                replace_underscore=False,
                vocab_file=model_cfg.get("vocab_file"),
                merge_file=model_cfg.get("merge_file"),
                nemo_model=model_cfg.get("nemo_model"),
                checkpoint_folder=model_cfg.get("checkpoint_folder"),
                checkpoint_name=model_cfg.get("checkpoint_name"),
                tokenizer_model=model_cfg.get("tokenizer_model"),
                hparams_file=model_cfg.get("hparams_file"),
            )

        core_command = [f"python3 -u {code_path}", *args]
        core_command_string = " \\\n  ".join(core_command)
        command_groups[-1] += [core_command_string]
        command_groups = clean_command_groups(command_groups)

        return command_groups


class DiffusionModelEvaluation(NemoMegatronStage):
    """
    DiffusionModelEvaluation is class for evaluating generative diffusion models.
    It can hold multiple sub-stages. For example, generation and gathering.
    They have dependencies on each other and will be launched one by one.
    """

    def setup_stage_vars(self, cfg):
        """Setup the stage vars, i.e. stage name and stage cfg"""
        self.stage_name = "evaluation"
        self.stage_cfg = cfg.get("evaluation")

    def _make_sub_stages(self) -> List[str]:
        """
        Create a list of sub-stage names which are required to run in current data stage.
        Based on the input config, some of sub stages may not need to run.

        :return: a list of sub-stage names which are required to run
        :rtype: List[str]
        """
        sub_stages = []
        if self.stage_cfg.get("generate_images", False):
            sub_stages += ["generate"]
        if self.stage_cfg.get("compute_fid_scores", False):
            sub_stages += ["fid"]
        if self.stage_cfg.get("compute_clip_scores", False):
            sub_stages += ["clip"]
        if self.stage_cfg.get("plot_fid_clip", False):
            sub_stages += ["plot"]
        return sub_stages

    def _make_sub_stage_command(
        self, stage_cfg_path: Path, sub_stage: str
    ) -> List[str]:
        """Make a command of the specified sub-stage"""

        eval_diffusion_path = (
            self._launcher_scripts_path
            / "nemo_launcher/collections/eval_diffusion_fid_clip"
        )
        stage_to_code_path = {
            "fid": eval_diffusion_path / "eval_fid.py",
            "clip": eval_diffusion_path / "compute_clip_score.py",
            "plot": eval_diffusion_path / "plot.py",
        }
        choice_model_type, choice_name = self.get_stage_config_choice()
        if choice_model_type == "stable_diffusion":
            stage_to_code_path["generate"] = (
                self._nemo_code_path
                / "examples/multimodal/text_to_image/stable_diffusion/generate_fid_images.py"
            )
        elif choice_model_type == "imagen":
            stage_to_code_path["generate"] = (
                self._nemo_code_path
                / "examples/multimodal/text_to_image/imagen/generate_fid_images.py"
            )

        code_path = stage_to_code_path[sub_stage]

        args = []
        stage_cfg = self.stage_cfg
        if sub_stage == "generate":
            args = [
                f"--config-path={stage_cfg_path.parents[0]}",
                f"--config-name={stage_cfg_path.name}",
            ]
        elif sub_stage == "fid":
            args = create_args_list(
                replace_underscore=False,
                coco_images_path=stage_cfg.fid.coco_images_path,
                fid_images_path=stage_cfg.fid.save_path,
                output_path=os.path.join(
                    stage_cfg.run.get("results_dir", "."), "fid_scores.csv"
                ),
            )
        elif sub_stage == "clip":
            args = create_args_list(
                replace_underscore=False,
                captions_path=stage_cfg.fid.coco_captions_path,
                fid_images_path=stage_cfg.fid.save_path,
                output_path=os.path.join(
                    stage_cfg.run.get("results_dir", "."), "clip_scores.csv"
                ),
                clip_version=stage_cfg.clip_version,
            )
        elif sub_stage == "plot":
            args = create_args_list(
                replace_underscore=False,
                fid_scores_csv=os.path.join(
                    stage_cfg.run.get("results_dir", "."), "fid_scores.csv"
                ),
                clip_scores_csv=os.path.join(
                    stage_cfg.run.get("results_dir", "."), "clip_scores.csv"
                ),
                output_path=os.path.join(
                    stage_cfg.run.get("results_dir", "."), "fid_clip_plot.pdf"
                ),
            )

        sub_stage_command = [f"python3 -u {code_path}", *args]
        sub_stage_command = " \\\n  ".join(sub_stage_command)
        return [sub_stage_command]

    def run(self) -> str:
        """
        Run current stage including all of the substages, returns job id on slurm based system otherwise empty string

        :return: job id on slurm based system otherwise empty string
        :rtype: str
        """
        # Setup folders and datasets
        self.setup_folder_and_data()

        sub_stages = self._make_sub_stages()
        job_id = ""
        for sub_stage in sub_stages:
            # Save stage hydra config
            job_path = self.get_job_path(sub_stage)
            job_path.folder.mkdir(parents=True, exist_ok=True)

            stage_cfg_path = self.save_stage_hydra_config(
                self.stage_cfg, job_path, self.cfg
            )
            if job_id:
                dependency = f"afterok:{job_id}"
                self.stage_cfg["run"]["dependency"] = dependency

            # Make cluster parameters
            cluster_parameters = self._make_cluster_parameters(self.cluster, sub_stage)

            # Make command groups
            command_groups = self.make_stage_command_groups(stage_cfg_path, sub_stage)
            # Create launcher
            launcher = AutoLauncher(
                folder=job_path.folder, cluster=self.cluster, **cluster_parameters,
            )
            job_id = launcher.launch(command_groups=command_groups)

        return job_id

    def make_stage_command_groups(
        self, stage_cfg_path: Path, sub_stage: Optional[str] = None,
    ) -> List[List[str]]:
        """
        Make the command groups for current stage
        Command groups is a list of command group. A command group is defined as:
              0. Command group is a list of command strings
              1. Each command group occupies one bcprun, srun or bash
              2. Each command group eventually has multiple commands connected by ";"

        :param Path stage_cfg_path: path to interpolated and saved configuration
        :param Optional sub_stage: current sub_stage name
        :return: command groups for current stage
        :rtype: List[List[str]]
        """

        command_groups = [[]]

        command_groups[0] += self._make_sub_stage_command(stage_cfg_path, sub_stage)
        command_groups = clean_command_groups(command_groups)
        return command_groups

    def _make_private_cluster_parameters(self, cluster: str, sub_stage: str) -> Dict:
        """
        A simplifying function to make cluster parameters specific to each cluster type.
        Shared cluster parameters are handled in _make_cluster_parameters.
        This is function is introduced because for different dataset preparation the required slurm params are different,
            but the shared parameters are always the same. As a result, one only needs to override private parameters
            for different DataStage.

        :param str cluster: cluster type
        :param str sub_stage: current sub_stage name
        :return: a dictionary of private cluster parameters, e.g. `bcp_preproc_npernode`
        :rtype: Dict
        """
        cfg = self.cfg
        stage_cfg = self.stage_cfg
        run_cfg = stage_cfg.get("run")

        node_array_size = (
            run_cfg.get("node_array_size") if sub_stage in ["generate"] else 1
        )
        array = f"0-{node_array_size - 1}"
        if sub_stage == "generate":
            ntasks_per_node = run_cfg.get("ntasks_per_node")
        else:
            ntasks_per_node = 1

        container_image = cfg.get("container")
        container_mounts = self._make_container_mounts_string()

        if cluster == "bcm":
            return {
                "nodes": 1,
                "array": f"{array}%{node_array_size}",
                "container_image": container_image,
                "container_mounts": container_mounts,
                "ntasks_per_node": ntasks_per_node,
            }
        if cluster == "bcp":
            return {
                "nodes": node_array_size,
                "ntasks_per_node": ntasks_per_node,
                "bcp_launcher": "'mpirun --allow-run-as-root'",
            }
        return {}

    def _make_cluster_parameters(
        self, cluster: str, sub_stage: Optional[str] = None,
    ) -> Dict:
        """
        Make a cluster-specific parameters for jobs on different clusters.
        Current clusters include bcm(slurm), bcp and interactive.
        For example for bcm, it will return slurm parameters:
            {'job_name': 'some_name', 'nodes': 2, 'ntasks_per_node': 8, ...}

        :param str cluster: i.e. `bcm`, `bcp`, `interactive`, etc.
        :param Optional sub_stage: current sub_stage name
        :return: a dictionary of cluster parameters, e.g. `ntasks_per_node`
        :rtype: Dict
        """
        cfg = self.cfg
        stage_cfg = self.stage_cfg

        run_cfg = stage_cfg.get("run")
        job_name = run_cfg.get("name")
        time_limit = run_cfg.get("time_limit")
        dependency = run_cfg.get("dependency")

        env_vars = self.get_env_vars()
        env_vars[
            "PYTHONPATH"
        ] = f"{self._launcher_scripts_path}:${{PYTHONPATH}}"  # Required by pile download
        env_vars["NGC_ARRAY_TYPE"] = "MPIJob"  # Required by BCP
        setup = [f"export {k}={v}" for k, v in env_vars.items()]

        cluster_parameters = {}
        shared_parameters = {
            "job_name": job_name,
            "time": time_limit,
            "setup": setup,
        }
        private_parameters = self._make_private_cluster_parameters(cluster, sub_stage,)
        if cluster == "bcm":
            cluster_cfg = cfg.get("cluster")
            slurm_cfg = {**copy.deepcopy(cluster_cfg)}
            job_name_prefix = slurm_cfg.pop("job_name_prefix")
            cluster_parameters = {
                **slurm_cfg,
                "dependency": dependency,
            }
            cluster_parameters.update(
                {**shared_parameters, **private_parameters,}
            )
            cluster_parameters["job_name"] = (
                job_name_prefix + cluster_parameters["job_name"]
            )
        elif cluster == "bcp":
            cluster_parameters.update(
                {**shared_parameters, **private_parameters,}
            )
        elif cluster == "interactive":
            raise ValueError("Data preparation is not supported in interactive mode.")

        return cluster_parameters


def clean_command_groups(command_groups: List[List[str]]) -> List[List[str]]:
    """
    Remove empty command group in command groups

    :param List[List[str]] command_groups: command groups is a list of command group
    :return: cleaned command groups
    :rtype: List[List[str]]
    """
    for ind, command_group in enumerate(command_groups):
        command_groups[ind] = [c for c in command_group if c]
    return command_groups


def _hydra_interpolation(cfg: OmegaConf) -> None:
    """
    Interpolate hydra config values in cfg object, bypassing lazy interpolation

    :param OmegaConf cfg: OmegaConf object with the config to be interpolated
    :return: None
    """

    def interpolate(cfg: OmegaConf):
        if isinstance(cfg, omegaconf.dictconfig.DictConfig):
            for k, v in cfg.items():
                cfg[k] = interpolate(v)
        elif isinstance(cfg, omegaconf.listconfig.ListConfig):
            for i, v in enumerate(cfg):
                cfg[i] = interpolate(v)
        return cfg

    interpolate(cfg)


def create_args_list(
    hydra: bool = False, replace_underscore: bool = True, **kwargs: Any,
) -> List[str]:
    """
    An easy tool function to convert arguments into a list of argument strings.
    For example, `create_args_list(a=123, b=456)` will generate `['--a=123', '--b=456']`.

    :param bool hydra: Either a hydra argument or regular argument, `--` will be added to regular arguments
    :param bool replace_underscore: Whether to replace `_` with `-` in arguments' names.
    :params Any **kwargs: argument name and their value
    :return: A list of argument strings, e.g. `['--a=123', '--b=456', ...]`
    :rtype: List[str]
    """

    args = []
    for k, v in kwargs.items():
        if hydra:
            if isinstance(v, dict) or isinstance(v, omegaconf.dictconfig.DictConfig):
                # remove quotes around keys if the argument is a dict
                # (https://hydra.cc/docs/advanced/override_grammar/basic/)
                # For example, dict {"a":10, "b":20} will become string "'{a:10,b:20}'"
                data = ",".join(
                    f"{inner_key}:{inner_val}" for inner_key, inner_val in v.items()
                )
                args.append(f"'{k}={{{data}}}'")
            elif isinstance(v, list) or isinstance(v, omegaconf.listconfig.ListConfig):
                data = ",".join(v)
                args.append(f"'{k}=[{data}]'")
            else:
                args.append(f"{k}={v}")
        else:
            # use "store_true" to add keys only args
            if replace_underscore:
                k = k.replace("_", "-")
            args.append(f"--{k}" if v == "store_true" else f"--{k}={v}")
    return args


class SteerLMRegSFT(NeMoStage):
    """Stage class of reward model training with NeMo-Aligner scripts"""

    def setup_stage_vars(self, cfg: OmegaConf):
        """Setup the stage vars, i.e. stage name and stage cfg"""
        self.stage_name = "steerlm_reg"
        self.stage_cfg = cfg.get("steerlm_reg")

    def setup_folder_and_data(self) -> None:
        """Setup job/data folders and OASST train-val splitted dataset"""
        super().setup_folder_and_data()

        # Prepare fine-tuning dataset
        data_dir = self.cfg.get("data_dir")
        task_name = self.stage_cfg.run.get("task_name")

    def _get_nemo_code_path(self, model_type: str) -> Path:
        """
        Provide the essential nemo code path for running the stage, usually different model types use different nemo scripts.
        For example, `megatron_t5_pretraining.py` for t5 and `megatron_gpt_pretraining.py` for gpt3.

        :param str model_type: i.e. `rw_sft`, `ac_sft`... etc.
        :return: path current stage's essential NeMo-Aligner scripts code
        :rtype: Path
        """

        model_type_to_code_path = {
            "rw_sft": f"{self._aligner_code_path}/examples/nlp/gpt/train_reward_model.py",
            "ac_sft": f"{self._aligner_code_path}/examples/nlp/gpt/train_gpt_sft.py",
        }
        return model_type_to_code_path[model_type]


class ConversionHF2NeMo(NeMoStage):
    """Stage class of reward model training with NeMo-Aligner scripts"""

    def setup_stage_vars(self, cfg: OmegaConf):
        """Setup the stage vars, i.e. stage name and stage cfg"""
        self.stage_name = "conversion_hf2nemo"
        self.stage_cfg = cfg.get("conversion_hf2nemo")

    def _make_hparams_override_command(self):
        """
        Make the command string to override some fields in hparams.yaml file while converting checkpoint into .nemo format

        :return: command string for hparams override with the script in collections
        :rtype: str
        """
        model_cfg = self.stage_cfg.get("model")
        hparams_file = model_cfg.get("hparams_file")
        vocab_file = model_cfg.get("vocab_file")
        merge_file = model_cfg.get("merge_file")
        tokenizer_model = model_cfg.get("tokenizer_model")
        override_configs = {
            "hparams_file": hparams_file,
            "output_path": self.get_job_path().results_folder,
            "vocab_file": vocab_file,
            "merge_file": merge_file,
            "tokenizer_model": tokenizer_model,
        }
        hparams_override = [f"{k}={v}" for k, v in override_configs.items()]
        override_command = [
            f"python3 -u {self._launcher_scripts_path / 'nemo_launcher/collections/hparams_override.py'}",
            *hparams_override,
        ]
        override_command = " \\\n  ".join(override_command)
        return [override_command]

    def _make_checkpoint_search_command(self, **kwargs: Any) -> str:
        """
        Make the command string to search for the latest checkpoint inside checkpoint folder

        :param Path **kwargs: checkpoint search script's argument override
        :return: command string for searching for latest checkpoint with the script in collections
        :rtype: str
        """
        checkpoint_override = [f"{k}={v}" for k, v in kwargs.items()]
        return (
            f"python3 {self._launcher_scripts_path / 'nemo_launcher/collections/checkpoint_search.py'} "
            f"{' '.join(checkpoint_override)}"
        )

    def _make_k8s_spec_file(
        self, template_root: str, cluster_parameters: Dict, job_path: JobPaths
    ):
        """
        Create a spec file for a Kubernetes conversion job.
        The spec file is generated based on the parameters in the cluster and conversion config files.

        :param str template_root: path to where the k8s template files are located
        :param Dict cluster_parameters: settings specific to the cluster that is being used
        :param JobPaths job_path: JobPaths object
        """
        with open(os.path.join(template_root, "values.yaml")) as value_file:
            values_template = OmegaConf.load(value_file)

        num_gpus = (
            self.cfg.conversion.model.pipeline_model_parallel_size
            * self.cfg.conversion.model.tensor_model_parallel_size
        )

        values_template.image.trainingImage = cluster_parameters["container_image"]
        values_template.image.pullSecret = cluster_parameters["pull_secret"]
        values_template.image.gpuNum = num_gpus
        values_template.trainingConfig.shmSize = cluster_parameters["shm_size"]
        # TODO: NFSServer and NFSPath will eventually be deprecated
        values_template.trainingConfig.NFSServer = cluster_parameters["nfs_server"]
        values_template.trainingConfig.NFSPath = cluster_parameters["nfs_path"]
        values_template.trainingConfig.vocabPath = self.cfg.conversion.model.vocab_file
        values_template.trainingConfig.mergesPath = self.cfg.conversion.model.merge_file
        values_template.trainingConfig.resultsDirectory = str(job_path.folder)
        values_template.trainingConfig.trainingDirectory = (
            self.cfg.conversion.run.train_dir
        )
        values_template.trainingConfig.launcherScriptsPath = (
            self.cfg.launcher_scripts_path
        )
        values_template.trainingConfig.tensorParallelism = (
            self.cfg.conversion.model.tensor_model_parallel_size
        )
        values_template.trainingConfig.pipelineParallelism = (
            self.cfg.conversion.model.pipeline_model_parallel_size
        )
        values_template.trainingConfig.envVars = cluster_parameters["env_vars"]

        if cluster_parameters["dns_policy"] is not None:
            values_template.trainingConfig.dnsPolicy = cluster_parameters["dns_policy"]

        k8s_template_path = job_path.folder
        k8s_template_file = Path(k8s_template_path / "k8s_template" / "values.yaml")
        k8s_template_file.parent.mkdir(parents=True, exist_ok=True)

        conf = OmegaConf.create(values_template)
        OmegaConf.save(conf, k8s_template_file)

    def _copy_k8s_helm_chart(self, template_root: str, job_path: JobPaths):
        """
        Copy the k8s Helm charts to the results directory.

        :param str template_root: path to where the k8s template files are located
        :param JobPaths job_path: JobPaths object
        """
        template_file = os.path.join(template_root, "conversion.yaml")
        chart_file = os.path.join(template_root, "Chart.yaml")
        conversion_path = Path(
            job_path.folder / "k8s_template" / "templates" / "conversion.yaml"
        )
        conversion_path.parent.mkdir(parents=True, exist_ok=True)
        chart_path = Path(job_path.folder / "k8s_template" / "Chart.yaml")

        shutil.copy2(template_file, conversion_path)
        shutil.copy2(chart_file, chart_path)

    def make_stage_command_groups(self, stage_cfg_path: Path) -> List[List[str]]:
        """
        Make the command groups for current stage
        Command groups is a list of command group. A command group is defined as:
              0. Command group is a list of command strings
              1. Each command group occupies one bcprun, srun or bash
              2. Each command group eventually has multiple commands connected by ";"

        :param Path stage_cfg_path: path to interpolated and saved configuration
        :return: command groups for current stage
        :rtype: List[List[str]]
        """
        command_groups = [[], []]
        run_cfg = self.stage_cfg.get("run")
        model_cfg = self.stage_cfg.get("model")

        nemo_file_name = run_cfg.get("nemo_file_name")
        nemo_file_path = self.get_job_path().results_folder / nemo_file_name
        code_path = (
            self._nemo_code_path
            / "scripts/nlp_language_modeling/convert_hf_llama_to_nemo.py"
        )
        args = create_args_list(
            in_file=run_cfg.get("huggingface_ckpt_path"),
            out_file=run_cfg.get("nemo_file_name"),
        )
        if model_cfg.get("pipeline_model_parallel_split_rank") is not None:
            args += create_args_list(
                replace_underscore=False,
                pipeline_model_parallel_split_rank=model_cfg.get(
                    "pipeline_model_parallel_split_rank"
                ),
            )

        args += ["--bcp"] if self.cluster == "bcp" else []

        core_command = [f"python3 -u {code_path}", *args]
        core_command_string = " \\\n  ".join(core_command)
        command_groups[-1] += [core_command_string]
        command_groups = clean_command_groups(command_groups)

        return command_groups<|MERGE_RESOLUTION|>--- conflicted
+++ resolved
@@ -1071,11 +1071,8 @@
             "t5": self._nemo_code_path
             / "examples/nlp/language_modeling/tuning/megatron_t5_finetuning.py",
             "falcon": self._nemo_code_path
-<<<<<<< HEAD
             / "examples/nlp/language_modeling/tuning/megatron_gpt_peft_tuning.py",
             "gemma": self._nemo_code_path
-=======
->>>>>>> 6153e52c
             / "examples/nlp/language_modeling/tuning/megatron_gpt_finetuning.py",
             "neva": self._nemo_code_path
             / "examples/multimodal/multimodal_llm/neva/neva_peft.py",
