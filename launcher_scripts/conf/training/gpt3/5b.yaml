hydra:
  searchpath:
    - file:///opt/NeMo/examples/nlp/language_modeling/conf

run:
  name: 5b_h100_bf16_O2_layers${training.model.num_layers}_nodes${training.trainer.num_nodes}_cp${training.model.context_parallel_size}_tp${training.model.tensor_model_parallel_size}_pp${training.model.pipeline_model_parallel_size}_vp${training.model.virtual_pipeline_model_parallel_size}_gbs${training.model.global_batch_size}_mbs${training.model.micro_batch_size}_ckpt${training.model.activations_checkpoint_num_layers}_seq${training.model.encoder_seq_length}_workers${training.model.data.num_workers}_${training.model.data.data_impl}
  results_dir: ${base_results_dir}/${.name}
  time_limit: "00:30:00"
  dependency: "singleton"

trainer:
  num_nodes: 16
  devices: 8
  accelerator: gpu
  precision: bf16
  logger: False # logger provided by exp_manager
  enable_checkpointing: False
  use_distributed_sampler: False
  max_epochs: null
  max_steps: 100 # consumed_samples = global_step * global_batch_size
  max_time: "05:23:30:00"
  log_every_n_steps: 10
  val_check_interval: 100
  limit_val_batches: 50
  limit_test_batches: 50
  accumulate_grad_batches: 1
  gradient_clip_val: 1.0

exp_manager:
  explicit_log_dir: ${training.run.results_dir}/results
  exp_dir: null
  name: megatron_gpt
  create_wandb_logger: False
  wandb_logger_kwargs:
    project: nemo_gpt3_5b
    name: ${training.run.name}
  resume_if_exists: True
  resume_ignore_no_checkpoint: True
  create_checkpoint_callback: False
  checkpoint_callback_params:
    monitor: val_loss
    save_top_k: 10
    mode: min
    always_save_nemo: False # saves nemo file during validation, not implemented for model parallel
    save_nemo_on_train_end: False # not recommended when training large models on clusters with short time limits
    filename: 'megatron_gpt--{val_loss:.2f}-{step}-{consumed_samples}'
    model_parallel_size: ${multiply:${training.model.tensor_model_parallel_size}, ${training.model.pipeline_model_parallel_size}}
  log_step_timing: True
  step_timing_kwargs:
    sync_cuda: True
    buffer_size: 5
  seconds_to_sleep: 30

model:
  micro_batch_size: 4
  global_batch_size: 2048
  rampup_batch_size: null
  context_parallel_size: 1
  tensor_model_parallel_size: 1
  pipeline_model_parallel_size: 1
  virtual_pipeline_model_parallel_size: null # interleaved pipeline
  resume_from_checkpoint: null # manually set the checkpoint file to load from
  # model architecture
  encoder_seq_length: 2048
  max_position_embeddings: ${.encoder_seq_length}
  num_layers: 24
  hidden_size: 4096
  ffn_hidden_size: ${multiply:4, ${.hidden_size}}  # Transformer FFN hidden size. 4 * hidden_size.
  num_attention_heads: 32
  init_method_std: 0.01  # Standard deviation of the zero mean normal distribution used for weight initialization.')
  hidden_dropout: 0.0  # Dropout probability for hidden state transformer.
  attention_dropout: 0.0 # Dropout probability for attention
  kv_channels: null  # Projection weights dimension in multi-head attention. Set to hidden_size // num_attention_heads if null
  apply_query_key_layer_scaling: True # scale Q * K^T by 1 / layer-number.
  layernorm_epsilon: 1e-5
  make_vocab_size_divisible_by: 128 # Pad the vocab size to be divisible by this value for computation efficiency.
  pre_process: True # add embedding
  post_process: True # add pooler
  persist_layer_norm: True # Use of persistent fused layer norm kernel.
  gradient_as_bucket_view: True # Allocate gradients in a contiguous bucket to save memory (less fragmentation and buffer memory)

  # Fusion
  grad_div_ar_fusion: True # Fuse grad division into torch.distributed.all_reduce
  gradient_accumulation_fusion: True # Fuse weight gradient accumulation to GEMMs
  bias_activation_fusion: True # Use a kernel that fuses the bias addition from weight matrices with the subsequent activation function.
  bias_dropout_add_fusion: True # Use a kernel that fuses the bias addition, dropout and residual connection addition.
  masked_softmax_fusion: True # Use a kernel that fuses the attention softmax with it's mask.

  ## Activation Checkpointing
  activations_checkpoint_granularity: null # 'selective' or 'full'
  activations_checkpoint_method: null # 'uniform', 'block'
  activations_checkpoint_num_layers: null 
  num_micro_batches_with_partial_activation_checkpoints: null
  activations_checkpoint_layers_per_pipeline: null

  ## Sequence Parallelism
  sequence_parallel: True

  overlap_p2p_comm: True # Overlap p2p communication with computes. This argument is valid only when `virtual_pipeline_model_parallel_size` is larger than 1
  batch_p2p_comm: False # Batch consecutive inter-peer send/recv operations. This argument is valid only when `virtual_pipeline_model_parallel_size` is larger than 1
  num_query_groups: null # Number of query groups for group query attention. If None, normal attention is used.

  tokenizer:
    library: 'megatron'
    type: 'GPT2BPETokenizer'
    model: null
    delimiter: null # only used for tabular tokenizer
    vocab_file: ${data_dir}/bpe/vocab.json
    merge_file: ${data_dir}/bpe/merges.txt

  # precision
  native_amp_init_scale: 4294967296 # 2 ** 32
  native_amp_growth_interval: 1000
  hysteresis: 2 # Gradient scale hysteresis
  fp32_residual_connection: False # Move residual connections to fp32
  fp16_lm_cross_entropy: False # Move the cross entropy unreduced loss calculation for lm head to fp16

  # Megatron O2-style half-precision
  megatron_amp_O2: True # Enable O2-level automatic mixed precision using master parameters
  grad_allreduce_chunk_size_mb: 125

  ## Using Megatron Core
  mcore_gpt: True

  ## Transformer Engine
  # To use fp8, please set `transformer_engine=True` and `fp8=True`.
  # The rest of fp8 knobs are set for the fp8 training mode, which are ignored in non-fp8 training
  transformer_engine: True
  fp8: False # enables fp8 in TransformerLayer forward
  fp8_e4m3: False # sets fp8_format = recipe.Format.E4M3
  fp8_hybrid: True # sets fp8_format = recipe.Format.HYBRID
  fp8_margin: 0 # scaling margin
  fp8_interval: 1 # scaling update interval
  fp8_amax_history_len: 1024 # Number of steps for which amax history is recorded per tensor
  fp8_amax_compute_algo: max # 'most_recent' or 'max'. Algorithm for computing amax from history
  fp8_wgrad: True
  ub_tp_comm_overlap: False

  # miscellaneous
  seed: 1234
  sync_batch_comm: False
  use_cpu_initialization: False # Init weights on the CPU (slow for large models)
  onnx_safe: False # Use work-arounds for known problems with Torch ONNX exporter.
  apex_transformer_log_level: 30 # Python logging level displays logs with severity greater than or equal to this

  # Nsys profiling options
  nsys_profile:
    enabled: False
    trace: [nvtx,cuda]
    start_step: 21  # Global batch to start profiling
    end_step: 22 # Global batch to end profiling
    ranks: [0] # Global rank IDs to profile
    gen_shape: False # Generate model and kernel details including input shapes

  optim:
    name: distributed_fused_adam
<<<<<<< HEAD
    bucket_cap_mb: 100
=======
    bucket_cap_mb: 400
>>>>>>> 7a469948
    overlap_grad_sync: True
    overlap_param_sync: True
    contiguous_grad_buffer: True
    lr: 1.6e-4
    weight_decay: 0.1 
    betas: 
    - 0.9
    - 0.95
    sched:
      name: CosineAnnealing
      warmup_steps: 115
      constant_steps: 12500
      min_lr: 1.6e-5

  data:
    data_impl: mmap
    splits_string: "99990,8,2"
    seq_length: ${training.model.encoder_seq_length}
    skip_warmup: True
    num_workers: 2
    dataloader_type: single # cyclic
    reset_position_ids: False # Reset position ids after end-of-document token
    reset_attention_mask: False # Reset attention mask after end-of-document token
    eod_mask_loss: False # Mask loss for the end of document tokens
    index_mapping_dir: null # path to save index mapping .npy files, by default will save in the same location as data_prefix
    data_prefix: # Should be weight path weight path... for a blended dataset
      - .0333
      - ${data_dir}/my-gpt3_00_text_document
      - .0333
      - ${data_dir}/my-gpt3_01_text_document
      - .0333
      - ${data_dir}/my-gpt3_02_text_document
      - .0333
      - ${data_dir}/my-gpt3_03_text_document
      - .0333
      - ${data_dir}/my-gpt3_04_text_document
      - .0333
      - ${data_dir}/my-gpt3_05_text_document
      - .0333
      - ${data_dir}/my-gpt3_06_text_document
      - .0333
      - ${data_dir}/my-gpt3_07_text_document
      - .0333
      - ${data_dir}/my-gpt3_08_text_document
      - .0333
      - ${data_dir}/my-gpt3_09_text_document
      - .0333
      - ${data_dir}/my-gpt3_10_text_document
      - .0333
      - ${data_dir}/my-gpt3_11_text_document
      - .0333
      - ${data_dir}/my-gpt3_12_text_document
      - .0333
      - ${data_dir}/my-gpt3_13_text_document
      - .0333
      - ${data_dir}/my-gpt3_14_text_document
      - .0333
      - ${data_dir}/my-gpt3_15_text_document
      - .0333
      - ${data_dir}/my-gpt3_16_text_document
      - .0333
      - ${data_dir}/my-gpt3_17_text_document
      - .0333
      - ${data_dir}/my-gpt3_18_text_document
      - .0333
      - ${data_dir}/my-gpt3_19_text_document
      - .0333
      - ${data_dir}/my-gpt3_20_text_document
      - .0333
      - ${data_dir}/my-gpt3_21_text_document
      - .0333
      - ${data_dir}/my-gpt3_22_text_document
      - .0333
      - ${data_dir}/my-gpt3_23_text_document
      - .0333
      - ${data_dir}/my-gpt3_24_text_document
      - .0333
      - ${data_dir}/my-gpt3_25_text_document
      - .0333
      - ${data_dir}/my-gpt3_26_text_document
      - .0333
      - ${data_dir}/my-gpt3_27_text_document
      - .0333
      - ${data_dir}/my-gpt3_28_text_document
      - .0334
      - ${data_dir}/my-gpt3_29_text_document<|MERGE_RESOLUTION|>--- conflicted
+++ resolved
@@ -154,11 +154,7 @@
 
   optim:
     name: distributed_fused_adam
-<<<<<<< HEAD
-    bucket_cap_mb: 100
-=======
     bucket_cap_mb: 400
->>>>>>> 7a469948
     overlap_grad_sync: True
     overlap_param_sync: True
     contiguous_grad_buffer: True
