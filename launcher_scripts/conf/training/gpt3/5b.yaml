--- conflicted
+++ resolved
@@ -86,15 +86,9 @@
   masked_softmax_fusion: True # Use a kernel that fuses the attention softmax with it's mask.
 
   ## Activation Checkpointing
-<<<<<<< HEAD
-  activations_checkpoint_granularity: selective # 'selective' or 'full'
-  activations_checkpoint_method: block # 'uniform', 'block'
-  activations_checkpoint_num_layers: 0
-=======
   activations_checkpoint_granularity: null # 'selective' or 'full'
   activations_checkpoint_method: null # 'uniform', 'block'
   activations_checkpoint_num_layers: null 
->>>>>>> 561a2512
   num_micro_batches_with_partial_activation_checkpoints: null
   activations_checkpoint_layers_per_pipeline: null
 
