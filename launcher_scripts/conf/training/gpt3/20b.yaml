--- conflicted
+++ resolved
@@ -147,10 +147,7 @@
   fp8_amax_history_len: 1024 # Number of steps for which amax history is recorded per tensor
   fp8_amax_compute_algo: max # 'most_recent' or 'max'. Algorithm for computing amax from history
   fp8_wgrad: True
-<<<<<<< HEAD
-
-=======
->>>>>>> 83b1d7af
+
   ub_tp_comm_overlap: True
   tp_comm_atomic_ag: False
   tp_comm_atomic_rs: False
@@ -178,11 +175,7 @@
     overlap_grad_sync: True
     overlap_param_sync: True
     contiguous_grad_buffer: True
-<<<<<<< HEAD
-    grad_sync_dtype: bf16
-=======
     contiguous_param_buffer: True
->>>>>>> 83b1d7af
     lr: 1.4e-4
     weight_decay: 0.1 
     betas: 
