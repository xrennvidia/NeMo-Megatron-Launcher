--- conflicted
+++ resolved
@@ -49,16 +49,10 @@
 model:
   micro_batch_size: 1
   global_batch_size: 2048
-<<<<<<< HEAD
   rampup_batch_size: null
-  tensor_model_parallel_size: 8
-  pipeline_model_parallel_size: 16
-  virtual_pipeline_model_parallel_size: 6 # interleaved pipeline
-=======
   tensor_model_parallel_size: 4
   pipeline_model_parallel_size: 8
   virtual_pipeline_model_parallel_size: 12 # interleaved pipeline, set to maximum
->>>>>>> 5cbe81d0
   resume_from_checkpoint: null # manually set the checkpoint file to load from
   # model architecture
   encoder_seq_length: 2048
