--- conflicted
+++ resolved
@@ -55,14 +55,9 @@
     buffer_size: 5
 
 model:
-<<<<<<< HEAD
   gc_interval: 100
   micro_batch_size: 2
   global_batch_size: 128
-=======
-  micro_batch_size: 2
-  global_batch_size: 2048
->>>>>>> be5a3d36
   rampup_batch_size: null
   context_parallel_size: 1
   tensor_model_parallel_size: 2
