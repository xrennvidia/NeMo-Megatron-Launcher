defaults:
  - _self_
  - cluster: bcm  # Set to bcm for BCM and BCP clusters. Set to k8s for a k8s cluster.
  - data_curation: common_crawl/curate_common_crawl
  - data_preparation: gpt3/download_gpt3_pile #steerlm/steerlm_data_prep1 or steerlm/steerlm_data_prep2_reg
  - training: gpt3/175b
  - conversion: gpt3/convert_gpt3
  - conversion_hf2nemo: hf_llama2/convert_llama2_nemo
  - fw_inference: null
  - external_conversion: null
  - fine_tuning: null
  - generic: null
  - peft: null
  - prompt_learning: null
  - adapter_learning: null
  - ia3_learning: null
  - evaluation: gpt3/evaluate_all
  - export: gpt3/export_gpt3
  - rlhf_rm: gpt3/2b_rm
  - rlhf_ppo: gpt3/2b_ppo
  - steerlm_reg : ac_sft/gpt_sft # either rw_sft/training_rm or ac_sft/gpt_sft
  - ptq: model/quantization
  - rag_indexing: bert/340m
  - rag_generating: gpt3/125m
  - override hydra/job_logging: stdout

hydra:
  run:
    dir: .
  output_subdir: null

debug: False

stages:
  - training

results:
    base: /home/xren/results/nemo_megatron/nemo
    dir: gpt3/175b
code: /home/xren/my_work/nemo_megatron/nemo/NeMo

#preproc_data: /lustre/fsw/joc/big_nlp/t5/dataset/Pile # T5 dataset
#preproc_data: /lustre/fsw/joc/big_nlp/gpt3/prepare_dataset/the_pile/train # GPT3 dataset in selene
preproc_data: /lustre/fsw/coreai_dlalgo_llm/dataset/the_pile/train # GPT3 dataset in eos

cluster_type: bcm  # bcm or bcp. If bcm, it must match - cluster above.
# Path to NeMo Megatron Launch scripts, should ends with /launcher_scripts
launcher_scripts_path: /home/xren/my_work/nemo_megatron/nemo/NeMo-Megatron-Launcher/launcher_scripts
data_dir: ${preproc_data}  # Location to store and read the data.
base_results_dir: ${results.base}/${results.dir}  # Location to store the results, checkpoints and logs.
container_mounts: # List of additional paths to mount to container. They will be mounted to same path.
<<<<<<< HEAD
  - ${code}:/opt/NeMo

container: nvcr.io/nvidia/nemo:24.03.01.framework
container: gitlab-master.nvidia.com/xren/nemo_megatron_perf_optimization:nemo_2308_cp_ub_fa2
=======
  - null
container: nvcr.io/nvidia/nemo:24.05
>>>>>>> 1339d9a9

wandb_api_key_file: ${launcher_scripts_path}/../wandb/wandb_api_key  # File where the w&B api key is stored. Key must be on the first line.
wandb_api_bcp_secret_key: null  # For BCP clusters, read the W&B api key directly from the environment variable set as a secret from BCP. The value must match the name of the environment variable in BCP, such as WANDB_TOKEN.

bcp_no_redirect: True  # If True, all stdout and stderr will not be redirected and appear in the standard logs. If False, all stdout and stderr output will be redirected to individual files on a per-rank basis. Ignored for non-BCP clusters.

env_vars:
  NCCL_TOPO_FILE: null # Should be a path to an XML file describing the topology
  UCX_IB_PCI_RELAXED_ORDERING: null # Needed to improve Azure performance
  NCCL_IB_PCI_RELAXED_ORDERING: null # Needed to improve Azure performance
  NCCL_IB_TIMEOUT: null # InfiniBand Verbs Timeout. Set to 22 for Azure
  NCCL_DEBUG: null # Logging level for NCCL. Set to "INFO" for debug information
  NCCL_PROTO: null # Protocol NCCL will use. Set to "simple" for AWS
  TRANSFORMERS_OFFLINE: 0
  TORCH_NCCL_AVOID_RECORD_STREAMS: 1
  NCCL_NVLS_ENABLE: 0
  NVTE_DP_AMAX_REDUCE_INTERVAL: 0 # Diable FP8 AMAX reduction in the data-parallel domain
  NVTE_ASYNC_AMAX_REDUCTION: 1 # Enable asynchronous FP8 AMAX reduction
  NVTE_FUSED_ATTN: 0 # Disable cudnn FA until we've tested it more

# GPU Mapping
numa_mapping:
  enable: True  # Set to False to disable all mapping (performance will suffer).
  mode: unique_contiguous  # One of: all, single, single_unique, unique_interleaved or unique_contiguous.
  scope: node  # Either node or socket.
  cores: all_logical  # Either all_logical or single_logical.
  balanced: True  # Whether to assing an equal number of physical cores to each process.
  min_cores: 1  # Minimum number of physical cores per process.
  max_cores: 8  # Maximum number of physical cores per process. Can be null to use all available cores.

# Do not modify below, use the values above instead.
data_preparation_config: ${hydra:runtime.choices.data_preparation}
data_curation_config: ${hydra:runtime.choices.data_curation}
training_config: ${hydra:runtime.choices.training}
fine_tuning_config: ${hydra:runtime.choices.fine_tuning}
peft_config: ${hydra:runtime.choices.peft}
prompt_learning_config: ${hydra:runtime.choices.prompt_learning}
adapter_learning_config: ${hydra:runtime.choices.adapter_learning}
ia3_learning_config: ${hydra:runtime.choices.ia3_learning}
evaluation_config: ${hydra:runtime.choices.evaluation}
conversion_config: ${hydra:runtime.choices.conversion}
export_config: ${hydra:runtime.choices.export}
rlhf_rm_config: ${hydra:runtime.choices.rlhf_rm}
rlhf_ppo_config: ${hydra:runtime.choices.rlhf_ppo}
steerlm_reg_config : ${hydra:runtime.choices.steerlm_reg}
conversion_hf2nemo_config: ${hydra:runtime.choices.conversion_hf2nemo}
fw_inference_config: ${hydra:runtime.choices.fw_inference}
external_conversion_config: ${hydra:runtime.choices.external_conversion}
ptq_config: ${hydra:runtime.choices.ptq}
rag_indexing_config: ${hydra:runtime.choices.rag_indexing}
rag_generating_config: ${hydra:runtime.choices.rag_generating}<|MERGE_RESOLUTION|>--- conflicted
+++ resolved
@@ -49,15 +49,9 @@
 data_dir: ${preproc_data}  # Location to store and read the data.
 base_results_dir: ${results.base}/${results.dir}  # Location to store the results, checkpoints and logs.
 container_mounts: # List of additional paths to mount to container. They will be mounted to same path.
-<<<<<<< HEAD
   - ${code}:/opt/NeMo
 
-container: nvcr.io/nvidia/nemo:24.03.01.framework
-container: gitlab-master.nvidia.com/xren/nemo_megatron_perf_optimization:nemo_2308_cp_ub_fa2
-=======
-  - null
 container: nvcr.io/nvidia/nemo:24.05
->>>>>>> 1339d9a9
 
 wandb_api_key_file: ${launcher_scripts_path}/../wandb/wandb_api_key  # File where the w&B api key is stored. Key must be on the first line.
 wandb_api_bcp_secret_key: null  # For BCP clusters, read the W&B api key directly from the environment variable set as a secret from BCP. The value must match the name of the environment variable in BCP, such as WANDB_TOKEN.
