--- conflicted
+++ resolved
@@ -1,17 +1,6 @@
 defaults:
   - _self_
   - cluster: bcm  # Leave it as bcm even if using bcp. It will be ignored for bcp.
-<<<<<<< HEAD
-  - data_preparation: llama/download_llama_pile
-  - training: llama/7b
-  - conversion: llama/convert_llama
-  - fine_tuning: null
-  - prompt_learning: llama/squad
-  - adapter_learning: llama/squad
-  - ia3_learning: llama/squad
-    #- evaluation: llama/evaluate_all
-  - evaluation: prompt_llama/squad
-=======
   - data_preparation: gpt3/download_gpt3_pile
   - quality_filtering: heuristic/english
   - training: gpt3/5b
@@ -22,7 +11,6 @@
   - adapter_learning: null
   - ia3_learning: null
   - evaluation: gpt3/evaluate_all
->>>>>>> 5ee14f17
   - export: gpt3/export_gpt3
   - rlhf_rm: gpt3/2b_rm
   - rlhf_ppo: gpt3/2b_ppo
