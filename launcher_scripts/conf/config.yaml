--- conflicted
+++ resolved
@@ -47,14 +47,10 @@
 #container: nvcr.io/ea-bignlp/ga-participants/nemofw-training:23.08.03
 container: gitlab-master.nvidia.com/xren/nemo_megatron_perf_optimization:nemo_2308_cp_ub_fa2
 
-<<<<<<< HEAD
 wandb_api_key_file: ${launcher_scripts_path}/../wandb/wandb_api_key  # File where the w&B api key is stored. Key must be on the first line.
-=======
-wandb_api_key_file: null  # File where the w&B api key is stored. Key must be on the first line.
 wandb_api_bcp_secret_key: null  # For BCP clusters, read the W&B api key directly from the environment variable set as a secret from BCP. The value must match the name of the environment variable in BCP, such as WANDB_TOKEN.
 
 bcp_no_redirect: True  # If True, all stdout and stderr will not be redirected and appear in the standard logs. If False, all stdout and stderr output will be redirected to individual files on a per-rank basis. Ignored for non-BCP clusters.
->>>>>>> 67a1bd4d
 
 env_vars:
   NCCL_TOPO_FILE: null # Should be a path to an XML file describing the topology
