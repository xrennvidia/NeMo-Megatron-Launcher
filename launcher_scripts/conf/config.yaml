defaults:
  - _self_
  - cluster: bcm  # Set to bcm for BCM and BCP clusters. Set to k8s for a k8s cluster.
  - data_preparation: gpt3/download_gpt3_pile
<<<<<<< HEAD
  - training: gpt3/175b
=======
  - quality_filtering: heuristic/english
  - training: gpt3/5b
>>>>>>> 561a2512
  - conversion: gpt3/convert_gpt3
  - fine_tuning: null
  - peft: null
  - prompt_learning: null
  - adapter_learning: null
  - ia3_learning: null
  - evaluation: gpt3/evaluate_all
  - export: gpt3/export_gpt3
  - rlhf_rm: gpt3/2b_rm
  - rlhf_ppo: gpt3/2b_ppo
  - override hydra/job_logging: stdout

hydra:
  run:
    dir: .
  output_subdir: null

debug: False

stages:
<<<<<<< HEAD
  - training

results:
    base: /home/xren/results/nemo_megatron/nemo
    dir: gpt3/175b
code: /home/xren/my_work/nemo_megatron/nemo/NeMo

#preproc_data: /lustre/fsw/joc/big_nlp/t5/dataset/Pile # T5 dataset
preproc_data: /lustre/fsw/joc/big_nlp/gpt3/prepare_dataset/the_pile/train # GPT3 dataset in selene
#preproc_data: /lustre/fsw/bignlp/dataset/the_pile_gpt3 # GPT3 dataset in preos

cluster_type: bcm  # bcm or bcp. If bcm, it must match - cluster above.
# Path to NeMo Megatron Launch scripts, should ends with /launcher_scripts
launcher_scripts_path: /home/xren/my_work/nemo_megatron/nemo/NeMo-Megatron-Launcher/launcher_scripts
data_dir: ${preproc_data}  # Location to store and read the data.
base_results_dir: ${results.base}/${results.dir}  # Location to store the results, checkpoints and logs.
container_mounts: # List of additional paths to mount to container. They will be mounted to same path.
  - ${code}:/opt/NeMo

#container: nvcr.io/ea-bignlp/nemofw-training:23.05-py3
#container: nvcr.io/nvidian/nemo-nightly:latest-nightly-main
container: gitlab-master.nvidia.com/xren/nemo_megatron_perf_optimization:nemo_nightly_cp_debug_230608
=======
  #- data_preparation
  #- training
  - conversion
  #- prompt_learning
  #- adapter_learning
  #- ia3_learning
  #- evaluation
  #- export

cluster_type: bcm  # bcm, bcp, or k8s. If bcm or k8s, it must match - cluster above.
launcher_scripts_path: ???  # Path to NeMo Megatron Launch scripts, should ends with /launcher_scripts
data_dir: ${launcher_scripts_path}/data  # Location to store and read the data.
base_results_dir: ${launcher_scripts_path}/results  # Location to store the results, checkpoints and logs.
container_mounts: # List of additional paths to mount to container. They will be mounted to same path.
  - null
container: nvcr.io/ea-bignlp/ga-participants/nemofw-training:23.08.02
>>>>>>> 561a2512

wandb_api_key_file: ${launcher_scripts_path}/../wandb/wandb_api_key  # File where the w&B api key is stored. Key must be on the first line.

env_vars:
  NCCL_TOPO_FILE: null # Should be a path to an XML file describing the topology
  UCX_IB_PCI_RELAXED_ORDERING: null # Needed to improve Azure performance
  NCCL_IB_PCI_RELAXED_ORDERING: null # Needed to improve Azure performance
  NCCL_IB_TIMEOUT: null # InfiniBand Verbs Timeout. Set to 22 for Azure
  NCCL_DEBUG: null # Logging level for NCCL. Set to "INFO" for debug information
  NCCL_PROTO: null # Protocol NCCL will use. Set to "simple" for AWS
  TRANSFORMERS_OFFLINE: 1
  TORCH_NCCL_AVOID_RECORD_STREAMS: 1
  NCCL_NVLS_ENABLE: 0

# GPU Mapping
numa_mapping:
  enable: True  # Set to False to disable all mapping (performance will suffer).
  mode: unique_contiguous  # One of: all, single, single_unique, unique_interleaved or unique_contiguous.
  scope: node  # Either node or socket.
  cores: all_logical  # Either all_logical or single_logical.
  balanced: True  # Whether to assing an equal number of physical cores to each process.
  min_cores: 1  # Minimum number of physical cores per process.
  max_cores: 8  # Maximum number of physical cores per process. Can be null to use all available cores.

# Do not modify below, use the values above instead.
data_preparation_config: ${hydra:runtime.choices.data_preparation}
quality_filtering_config: ${hydra:runtime.choices.quality_filtering}
training_config: ${hydra:runtime.choices.training}
fine_tuning_config: ${hydra:runtime.choices.fine_tuning}
peft_config: ${hydra:runtime.choices.peft}
prompt_learning_config: ${hydra:runtime.choices.prompt_learning}
adapter_learning_config: ${hydra:runtime.choices.adapter_learning}
ia3_learning_config: ${hydra:runtime.choices.ia3_learning}
evaluation_config: ${hydra:runtime.choices.evaluation}
conversion_config: ${hydra:runtime.choices.conversion}
export_config: ${hydra:runtime.choices.export}
rlhf_rm_config: ${hydra:runtime.choices.rlhf_rm}
rlhf_ppo_config: ${hydra:runtime.choices.rlhf_ppo}<|MERGE_RESOLUTION|>--- conflicted
+++ resolved
@@ -2,12 +2,8 @@
   - _self_
   - cluster: bcm  # Set to bcm for BCM and BCP clusters. Set to k8s for a k8s cluster.
   - data_preparation: gpt3/download_gpt3_pile
-<<<<<<< HEAD
+  - quality_filtering: heuristic/english
   - training: gpt3/175b
-=======
-  - quality_filtering: heuristic/english
-  - training: gpt3/5b
->>>>>>> 561a2512
   - conversion: gpt3/convert_gpt3
   - fine_tuning: null
   - peft: null
@@ -28,7 +24,6 @@
 debug: False
 
 stages:
-<<<<<<< HEAD
   - training
 
 results:
@@ -51,24 +46,6 @@
 #container: nvcr.io/ea-bignlp/nemofw-training:23.05-py3
 #container: nvcr.io/nvidian/nemo-nightly:latest-nightly-main
 container: gitlab-master.nvidia.com/xren/nemo_megatron_perf_optimization:nemo_nightly_cp_debug_230608
-=======
-  #- data_preparation
-  #- training
-  - conversion
-  #- prompt_learning
-  #- adapter_learning
-  #- ia3_learning
-  #- evaluation
-  #- export
-
-cluster_type: bcm  # bcm, bcp, or k8s. If bcm or k8s, it must match - cluster above.
-launcher_scripts_path: ???  # Path to NeMo Megatron Launch scripts, should ends with /launcher_scripts
-data_dir: ${launcher_scripts_path}/data  # Location to store and read the data.
-base_results_dir: ${launcher_scripts_path}/results  # Location to store the results, checkpoints and logs.
-container_mounts: # List of additional paths to mount to container. They will be mounted to same path.
-  - null
-container: nvcr.io/ea-bignlp/ga-participants/nemofw-training:23.08.02
->>>>>>> 561a2512
 
 wandb_api_key_file: ${launcher_scripts_path}/../wandb/wandb_api_key  # File where the w&B api key is stored. Key must be on the first line.
 
