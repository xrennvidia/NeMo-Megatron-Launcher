defaults:
  - _self_
  - cluster: bcm  # Set to bcm for BCM and BCP clusters. Set to k8s for a k8s cluster.
  - data_curation: common_crawl/curate_common_crawl
<<<<<<< HEAD
  - data_preparation: gpt3/download_gpt3_pile
  - training: gpt3/175b
=======
  - data_preparation: gpt3/download_gpt3_pile #steerlm/steerlm_data_prep1 or steerlm/steerlm_data_prep2_reg
  - training: gpt3/5b
>>>>>>> 2d917c43
  - conversion: gpt3/convert_gpt3
  - conversion_hf2nemo: hf_llama2/convert_llama2_nemo
  - fine_tuning: null
  - peft: null
  - prompt_learning: null
  - adapter_learning: null
  - ia3_learning: null
  - evaluation: gpt3/evaluate_all
  - export: gpt3/export_gpt3
  - rlhf_rm: gpt3/2b_rm
  - rlhf_ppo: gpt3/2b_ppo
  - steerlm_reg : ac_sft/gpt_sft # either rw_sft/training_rm or ac_sft/gpt_sft
  - override hydra/job_logging: stdout

hydra:
  run:
    dir: .
  output_subdir: null

debug: False

stages:
  - training

results:
    base: /home/xren/results/nemo_megatron/nemo
    dir: gpt3/175b
code: /home/xren/my_work/nemo_megatron/nemo/NeMo

#preproc_data: /lustre/fsw/joc/big_nlp/t5/dataset/Pile # T5 dataset
#preproc_data: /lustre/fsw/joc/big_nlp/gpt3/prepare_dataset/the_pile/train # GPT3 dataset in selene
preproc_data: /lustre/fsw/coreai_dlalgo_llm/dataset/the_pile/train # GPT3 dataset in eos

cluster_type: bcm  # bcm or bcp. If bcm, it must match - cluster above.
# Path to NeMo Megatron Launch scripts, should ends with /launcher_scripts
launcher_scripts_path: /home/xren/my_work/nemo_megatron/nemo/NeMo-Megatron-Launcher/launcher_scripts
data_dir: ${preproc_data}  # Location to store and read the data.
base_results_dir: ${results.base}/${results.dir}  # Location to store the results, checkpoints and logs.
container_mounts: # List of additional paths to mount to container. They will be mounted to same path.
  - ${code}:/opt/NeMo

#container: nvcr.io/ea-bignlp/nemofw-training:23.05-py3
#container: nvcr.io/ea-bignlp/ga-participants/nemofw-training:23.11
container: gitlab-master.nvidia.com/xren/nemo_megatron_perf_optimization:nemo_2308_cp_ub_fa2

wandb_api_key_file: ${launcher_scripts_path}/../wandb/wandb_api_key  # File where the w&B api key is stored. Key must be on the first line.
wandb_api_bcp_secret_key: null  # For BCP clusters, read the W&B api key directly from the environment variable set as a secret from BCP. The value must match the name of the environment variable in BCP, such as WANDB_TOKEN.

bcp_no_redirect: True  # If True, all stdout and stderr will not be redirected and appear in the standard logs. If False, all stdout and stderr output will be redirected to individual files on a per-rank basis. Ignored for non-BCP clusters.

env_vars:
  NCCL_TOPO_FILE: null # Should be a path to an XML file describing the topology
  UCX_IB_PCI_RELAXED_ORDERING: null # Needed to improve Azure performance
  NCCL_IB_PCI_RELAXED_ORDERING: null # Needed to improve Azure performance
  NCCL_IB_TIMEOUT: null # InfiniBand Verbs Timeout. Set to 22 for Azure
  NCCL_DEBUG: null # Logging level for NCCL. Set to "INFO" for debug information
  NCCL_PROTO: null # Protocol NCCL will use. Set to "simple" for AWS
  TRANSFORMERS_OFFLINE: 1
  TORCH_NCCL_AVOID_RECORD_STREAMS: 1
  NCCL_NVLS_ENABLE: 0
  NVTE_DP_AMAX_REDUCE_INTERVAL: 0 # Diable FP8 AMAX reduction in the data-parallel domain
  NVTE_ASYNC_AMAX_REDUCTION: 1 # Enable asynchronous FP8 AMAX reduction

# GPU Mapping
numa_mapping:
  enable: True  # Set to False to disable all mapping (performance will suffer).
  mode: unique_contiguous  # One of: all, single, single_unique, unique_interleaved or unique_contiguous.
  scope: node  # Either node or socket.
  cores: all_logical  # Either all_logical or single_logical.
  balanced: True  # Whether to assing an equal number of physical cores to each process.
  min_cores: 1  # Minimum number of physical cores per process.
  max_cores: 8  # Maximum number of physical cores per process. Can be null to use all available cores.

# Do not modify below, use the values above instead.
data_preparation_config: ${hydra:runtime.choices.data_preparation}
data_curation_config: ${hydra:runtime.choices.data_curation}
training_config: ${hydra:runtime.choices.training}
fine_tuning_config: ${hydra:runtime.choices.fine_tuning}
peft_config: ${hydra:runtime.choices.peft}
prompt_learning_config: ${hydra:runtime.choices.prompt_learning}
adapter_learning_config: ${hydra:runtime.choices.adapter_learning}
ia3_learning_config: ${hydra:runtime.choices.ia3_learning}
evaluation_config: ${hydra:runtime.choices.evaluation}
conversion_config: ${hydra:runtime.choices.conversion}
export_config: ${hydra:runtime.choices.export}
rlhf_rm_config: ${hydra:runtime.choices.rlhf_rm}
rlhf_ppo_config: ${hydra:runtime.choices.rlhf_ppo}
steerlm_reg_config : ${hydra:runtime.choices.steerlm_reg}
conversion_hf2nemo_config: ${hydra:runtime.choices.conversion_hf2nemo}<|MERGE_RESOLUTION|>--- conflicted
+++ resolved
@@ -2,13 +2,8 @@
   - _self_
   - cluster: bcm  # Set to bcm for BCM and BCP clusters. Set to k8s for a k8s cluster.
   - data_curation: common_crawl/curate_common_crawl
-<<<<<<< HEAD
-  - data_preparation: gpt3/download_gpt3_pile
+  - data_preparation: gpt3/download_gpt3_pile #steerlm/steerlm_data_prep1 or steerlm/steerlm_data_prep2_reg
   - training: gpt3/175b
-=======
-  - data_preparation: gpt3/download_gpt3_pile #steerlm/steerlm_data_prep1 or steerlm/steerlm_data_prep2_reg
-  - training: gpt3/5b
->>>>>>> 2d917c43
   - conversion: gpt3/convert_gpt3
   - conversion_hf2nemo: hf_llama2/convert_llama2_nemo
   - fine_tuning: null
