--- conflicted
+++ resolved
@@ -49,14 +49,10 @@
         container: nvcr.io/ea-bignlp/ga-participants/nemofw-training:23.08.03
         
         wandb_api_key_file: null  # File where the w&B api key is stored. Key must be on the first line.
-<<<<<<< HEAD
+        wandb_api_bcp_secret_key: null  # For BCP clusters, read the W&B api key directly from the environment variable set as a secret from BCP. The value must match the name of the environment variable in BCP, such as WANDB_TOKEN.
 
         bcp_no_redirect: True  # If True, all stdout and stderr will not be redirected and appear in the standard logs. If False, all stdout and stderr output will be redirected to individual files on a per-rank basis. Ignored for non-BCP clusters.
-
-=======
-        wandb_api_bcp_secret_key: null  # For BCP clusters, read the W&B api key directly from the environment variable set as a secret from BCP. The value must match the name of the environment variable in BCP, such as WANDB_TOKEN.
         
->>>>>>> 953b93ae
         env_vars:
           NCCL_TOPO_FILE: null # Should be a path to an XML file describing the topology
           UCX_IB_PCI_RELAXED_ORDERING: null # Needed to improve Azure performance
