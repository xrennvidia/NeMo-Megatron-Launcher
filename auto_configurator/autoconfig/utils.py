# Copyright (c) 2023, NVIDIA CORPORATION.  All rights reserved.
#
# Licensed under the Apache License, Version 2.0 (the "License");
# you may not use this file except in compliance with the License.
# You may obtain a copy of the License at
#
#     http://www.apache.org/licenses/LICENSE-2.0
#
# Unless required by applicable law or agreed to in writing, software
# distributed under the License is distributed on an "AS IS" BASIS,
# WITHOUT WARRANTIES OR CONDITIONS OF ANY KIND, either express or implied.
# See the License for the specific language governing permissions and
# limitations under the License.

"""Utility functions for the HP tool."""
import copy
from typing import List, Optional, Tuple

import omegaconf
import yaml


def _calculate_model_size(
    vocab_size: int = None,
    seq_length: int = None,
    hidden_size: int = None,
    num_layers: int = None,
    ffn_size: int = None,
    kv_channels: int = None,
    att_heads: int = None,
    model_name: str = "gpt3",
):
    """
    Calculates the model size (number of parameters in billions), given the model parameters
    and name.
    :param int vocab_size: vocabulary size to be used during training.
    :param int seq_length: input sequence length to be used during training.
    :param int hidden_size: size of the hidden layers of the model.
    :param int num_layers: number of layers in the model.
    :param int ffn_size: FFN size of the model.
    :param int kv_channels: number of KV channels in the transformer layers.
    :param int att_heads: number of attention heads in the transformer layers.
    :param str model_name: name of the model, i.e gpt3, t5, mt5...
    :return: size of the model in billions of parameters.
    :rtype: float
    :raises NotImplementedError: if the model name is not valid.
    """
    if model_name in ["gpt3", "llama", "baichuan2", "chatglm", "qwen2", "mixtral"]:
        model_size = (
            12
            * num_layers
            * hidden_size ** 2
            * (
                1
                + (13 / (12 * hidden_size))
                + ((vocab_size + seq_length) / (12 * num_layers * hidden_size))
            )
            / 1e9
        )
    elif model_name in ["t5", "mt5"]:
        # 2 L F + 3 L P + H (2 + 4 L F + L (21 + 12 P) + 1 S + 1 V)
        proj_size = att_heads * kv_channels
        model_size = (
            2 * num_layers * 1.5 * ffn_size
            + 3 * num_layers * proj_size
            + hidden_size
            * (
                2
                + 4 * num_layers * 1.5 * ffn_size
                + num_layers * (21 + 12 * proj_size)
                + seq_length
                + vocab_size
            )
        ) / 1e9
    elif model_name == "bert":
        model_size = (
            num_layers
            * (
                ffn_size
                + hidden_size * (4 * hidden_size + 3 * att_heads + 2 * ffn_size + 6)
            )
            + hidden_size * (vocab_size + seq_length + hidden_size + 5)
        ) / 1e9

    else:
        raise NotImplementedError("Model name is not valid.")

    return model_size


def calculate_model_size_params(
    model_size_in_b: float,
    vocab_size: int = 51200,
    seq_length: int = 2048,
    model_name: str = "gpt3",
) -> Tuple[int, int, float]:
    """
    Calculates the parameters that affect model_size: hidden size, attention heads,
    KV channels, and FFN size. It also calculates the learning rate.
    :param float model_size_in_b: float, number of parameters in the desired model config, in billions.
    :param int seq_length: int, sequence length to be used during training.
    :param int vocab_size: int, size of the vocabulary to use for training.
    :param str model_name: str, name of the model to be trained, i.e. gpt3, t5, mt5...
    :returns: tuple (layers, hs, att_h, ffn, kv, lr)
        WHERE
        int layers is the number of layers in the model.
        int hs is the hidden size of the model.
        int att_h is the number of attention heads in the model.
        int ffn is the FFN hidden size of the model.
        int kv is the number of KV channels in the model.
        float lr is the learning rate used to train the model.
    :raises ValueError: if the model size is larger than the max supported model size.
    :raises NotImplementedError: if the model name is not supported.
    """
    ffn, kv = None, None  # Only needed for some models.
    if model_name in ["gpt3", "llama", "baichuan2", "chatglm", "qwen2", "mixtral"]:
        if model_size_in_b < 0.25:
            hs, att_h, lr = 768, 12, 6e-4
        elif model_size_in_b < 0.5:
            hs, att_h, lr = 1024, 16, 3e-4
        elif model_size_in_b < 1:
            hs, att_h, lr = 1536, 16, 2.5e-4
        elif model_size_in_b < 2:
            hs, att_h, lr = 2048, 16, 2e-4
        elif model_size_in_b < 3:
            hs, att_h, lr = 2560, 32, 1.6e-4
        elif model_size_in_b < 4.5:
            hs, att_h, lr = 3072, 32, 1.4e-4
        elif model_size_in_b < 8:
            hs, att_h, lr = 4096, 32, 1.2e-4
        elif model_size_in_b < 15:
            hs, att_h, lr = 5120, 40, 1e-4
        elif model_size_in_b < 25:
            hs, att_h, lr = 6144, 48, 1e-4
        elif model_size_in_b < 52:
            hs, att_h, lr = 8192, 64, 0.8e-4
        elif model_size_in_b < 105:
            hs, att_h, lr = 10240, 80, 0.7e-4
        elif model_size_in_b < 205:
            hs, att_h, lr = 12288, 96, 0.6e-4
        elif model_size_in_b < 405:
            hs, att_h, lr = 20480, 128, 0.5e-4
        elif model_size_in_b < 805:
            hs, att_h, lr = 20480, 128, 0.4e-4
        elif model_size_in_b < 1105:
            hs, att_h, lr = 25600, 160, 0.3e-4
        else:
            raise ValueError(
                "Model_size for GPT-3 must be smaller than 1.1T parameters."
            )
    elif model_name == "t5":
        kv, lr = 64, 1e-4
        if model_size_in_b < 0.1:
            hs, att_h, ffn = 512, 6, 1024
        elif model_size_in_b < 0.4:
            hs, att_h, ffn = 768, 12, 2048
        elif model_size_in_b < 1:
            hs, att_h, ffn = 1024, 16, 2816
        elif model_size_in_b < 5:
            hs, att_h, ffn = 2048, 32, 5120
        elif model_size_in_b < 15:
            hs, att_h, ffn = 4096, 64, 10240
        elif model_size_in_b < 25.9:
            hs, att_h, ffn = 5120, 80, 10880
        elif model_size_in_b < 43.0:
            hs, att_h, ffn = 6144, 96, 10880
        elif model_size_in_b <= 85.5:
            hs, att_h, ffn = 6144, 96, 16384
        elif model_size_in_b <= 165.5:
            hs, att_h, ffn, kv = 7680, 96, 20480, 128
        elif model_size_in_b <= 250:
            hs, att_h, ffn, kv = 12288, 96, 32768, 128
        else:
            raise ValueError("Model_size for T5 must be smaller than 250B parameters.")
    elif model_name == "mt5":
        kv, lr = 64, 1e-4
        if model_size_in_b < 0.25:
            hs, att_h, ffn = 512, 6, 1024
        elif model_size_in_b < 0.5:
            hs, att_h, ffn = 768, 12, 2048
        elif model_size_in_b < 1.2:
            hs, att_h, ffn = 1024, 16, 2816
        elif model_size_in_b < 5:
            hs, att_h, ffn = 2048, 32, 5120
        elif model_size_in_b < 15:
            hs, att_h, ffn = 4096, 64, 10240
        elif model_size_in_b < 25.9:
            hs, att_h, ffn = 5120, 80, 10880
        elif model_size_in_b < 43.0:
            hs, att_h, ffn = 6144, 96, 10880
        elif model_size_in_b <= 85.5:
            hs, att_h, ffn = 6144, 96, 16384
        elif model_size_in_b <= 165.5:
            hs, att_h, ffn, kv = 7680, 96, 20480, 128
        elif model_size_in_b <= 250:
            hs, att_h, ffn, kv = 12288, 96, 32768, 128
        else:
            raise ValueError("Model_size for mT5 must be smaller than 250B parameters.")
    elif model_name == "bert":
        lr = 1e-4
        if model_size_in_b < 0.25:
            hs, att_h, lr = 768, 12, 2e-4
        elif model_size_in_b < 0.5:
            hs, att_h, lr = 1024, 16, 2e-4
        elif model_size_in_b < 1:
            hs, att_h = 1536, 16
        elif model_size_in_b < 2:
            hs, att_h = 2048, 16
        elif model_size_in_b < 3:
            hs, att_h = 2560, 32
        elif model_size_in_b < 4.5:
            hs, att_h = 2560, 32
        elif model_size_in_b < 8:
            hs, att_h = 4096, 32
        elif model_size_in_b < 15:
            hs, att_h = 5120, 40
        elif model_size_in_b <= 25:
            hs, att_h = 6144, 48
        elif model_size_in_b <= 46.5:
            hs, att_h = 7680, 48
        elif model_size_in_b <= 87.5:
            hs, att_h = 9216, 96
        elif model_size_in_b <= 165.5:
            hs, att_h = 9216, 96
        elif model_size_in_b <= 250.5:
            hs, att_h = 12288, 96
        else:
            raise ValueError("Model_size for BERT must be smaller than 25B parameters.")
        ffn = 4 * hs
    else:
        raise NotImplementedError("Model name is not valid.")

    # Try powers of 2
    margin = 0.01
    for attempt in range(0, 10):
        for layers in (2 ** p for p in range(1, 10)):
            out_size = _calculate_model_size(
                vocab_size=vocab_size,
                seq_length=seq_length,
                hidden_size=hs,
                num_layers=layers,
                ffn_size=ffn,
                kv_channels=kv,
                att_heads=att_h,
                model_name=model_name,
            )
            if (
                model_size_in_b * (1.0 - margin)
                < out_size
                < model_size_in_b * (1.0 + margin)
            ):
                return layers, hs, att_h, ffn, kv, lr
        margin += 0.01  # Double margin of acceptable model sizes.

    # Try multiples of 16
    margin = 0.01
    for attempt in range(0, 6):
        for layers in range(16, 201, 16):
            out_size = _calculate_model_size(
                vocab_size=vocab_size,
                seq_length=seq_length,
                hidden_size=hs,
                num_layers=layers,
                ffn_size=ffn,
                kv_channels=kv,
                att_heads=att_h,
                model_name=model_name,
            )
            if (
                model_size_in_b * (1.0 - margin)
                < out_size
                < model_size_in_b * (1.0 + margin)
            ):
                return layers, hs, att_h, ffn, kv, lr
        margin += 0.01  # Double margin of acceptable model sizes.

    # Try multiples of 2
    margin = 0.01
    for attempt in range(0, 6):
        for layers in range(2, 201, 2):
            out_size = _calculate_model_size(
                vocab_size=vocab_size,
                seq_length=seq_length,
                hidden_size=hs,
                num_layers=layers,
                ffn_size=ffn,
                kv_channels=kv,
                att_heads=att_h,
                model_name=model_name,
            )
            if (
                model_size_in_b * (1.0 - margin)
                < out_size
                < model_size_in_b * (1.0 + margin)
            ):
                return layers, hs, att_h, ffn, kv, lr
        margin += 0.01  # Double margin of acceptable model sizes.

    # Try multiples of 5
    margin = 0.01
    for attempt in range(0, 6):
        for layers in range(5, 201, 5):
            out_size = _calculate_model_size(
                vocab_size=vocab_size,
                seq_length=seq_length,
                hidden_size=hs,
                num_layers=layers,
                ffn_size=ffn,
                kv_channels=kv,
                att_heads=att_h,
                model_name=model_name,
            )
            if (
                model_size_in_b * (1.0 - margin)
                < out_size
                < model_size_in_b * (1.0 + margin)
            ):
                return layers, hs, att_h, ffn, kv, lr
        margin += 0.01  # Double margin of acceptable model sizes.

    # Try any valid number
    margin = 0.01
    for attempt in range(0, 10):
        for layers in range(1, 200):
            out_size = _calculate_model_size(
                vocab_size=vocab_size,
                seq_length=seq_length,
                hidden_size=hs,
                num_layers=layers,
                ffn_size=ffn,
                kv_channels=kv,
                att_heads=att_h,
                model_name=model_name,
            )
            if (
                model_size_in_b * (1.0 - margin)
                < out_size
                < model_size_in_b * (1.0 + margin)
            ):
                return layers, hs, att_h, ffn, kv, lr
        margin += 0.01  # Double margin of acceptable model sizes.
    raise Exception("Number of layers not found, config is not possible.")


def generic_base_config(
    cfg: omegaconf.dictconfig.DictConfig, custom_cfg, model_name: str = "gpt3"
) -> dict:
    """
    Generates a base config dictionary from a base config yaml file.
    :param omegaconf.dictconfig.DictConfig cfg: hydra-like config object for the HP tool.
    :param str model_name: name of the model, i.e. gpt3, t5, mt5...
    :returns: dictionary containing the base configuration for the model.
    :rtype: dict
    """
    cfg_path = (
        f"{cfg.auto_configurator_path}/base_configs/{model_name}.yaml"
        if custom_cfg is None
        else custom_cfg
    )
    with open(cfg_path) as f:
        base_cfg = yaml.safe_load(f)
    return base_cfg


def modify_cfg(
    base_cfg: dict,
    act: int,
    num_mbs_act: int,
    act_per_pipe: int,
    tp: int,
    pp: int,
    cp: int,
    virtual_pipelines: int,
    mbs: int,
    max_minutes: int,
    max_steps: int,
    num_nodes: int,
    model_name: str,
) -> dict:
    """
    Modify the base configuration for the model with the new parameters that are specific to the current model, which the HP tool heuristics selected.
    :param dict base_cfg: base configuration for the current model, which will be modified in this function.
    :param int act: number of activation checkpointing layers to use for the model.
    :param int num_mbs_act:
    :param int act_per_pipe:
    :param int tp: Tensor Parallelism (TP) value to be set for the model.
    :param int pp: Pipeline Parallelism (PP) value to be set for the model.
    :param int cp: Context Parallelism (CP) value to be set for the model.
    :param int virtual_pipelines: Virtual Pipelines value to be set for the model.
    :param int mbs: Micro Batch Size (MBS) value to be set for the model.
    :param int max_minutes: maximum amount of time to run this model for.
    :param int max_steps: maximum number of steps to run this model for.
    :param int num_nodes: number of nodes to use for the training run.
    :param str model_name: name of the model, i.e. gpt3, t5, mt5...
    :return: dictionary containing the updated model configuration parameters.
    :rtype: dict
    """
    new_cfg = copy.deepcopy(base_cfg)
    if act is not None:
        if model_name in [
            "gpt3",
            "bert",
            "llama",
            "baichuan2",
            "chatglm",
            "qwen2",
            "mixtral",
        ]:
            new_cfg["model"]["activations_checkpoint_num_layers"] = act
        else:
            new_cfg["model"]["encoder"]["activations_checkpoint_num_layers"] = act // 2
            new_cfg["model"]["decoder"]["activations_checkpoint_num_layers"] = act // 2

    if num_mbs_act is not None and model_name in [
        "gpt3",
        "bert",
        "llama",
        "baichuan2",
        "chatglm",
        "qwen2",
        "mixtral",
    ]:
        new_cfg["model"][
            "num_micro_batches_with_partial_activation_checkpoints"
        ] = num_mbs_act

    if act_per_pipe is not None and model_name in [
        "gpt3",
        "bert",
        "llama",
        "baichuan2",
        "chatglm",
        "qwen2",
        "mixtral",
    ]:
        new_cfg["model"]["activations_checkpoint_layers_per_pipeline"] = act_per_pipe

    if virtual_pipelines is not None and model_name in [
        "gpt3",
        "bert",
        "llama",
        "baichuan2",
        "chatglm",
        "qwen2",
        "mixtral",
    ]:
        new_cfg["model"]["virtual_pipeline_model_parallel_size"] = virtual_pipelines

    new_cfg["model"]["tensor_model_parallel_size"] = tp
    new_cfg["model"]["pipeline_model_parallel_size"] = pp
    new_cfg["model"]["micro_batch_size"] = mbs

<<<<<<< HEAD
    if cp is not None:
        new_cfg["model"]["context_parallel_size"] = cp

    if model_name in ["gpt3", "bert", "llama", "baichuan2", "chatglm", "qwen2"]:
=======
    if model_name in [
        "gpt3",
        "bert",
        "llama",
        "baichuan2",
        "chatglm",
        "qwen2",
        "mixtral",
    ]:
>>>>>>> b401732a
        att_heads = new_cfg["model"]["num_attention_heads"]
        num_layers = new_cfg["model"]["num_layers"]
    else:
        att_heads = new_cfg["model"]["encoder"]["num_attention_heads"]
        num_layers = new_cfg["model"]["encoder"]["num_layers"]

    # gbs = mbs * num_gpus * accumulate_grad_batches / (tp * pp)
    num_gpus = new_cfg["trainer"]["num_nodes"] * new_cfg["trainer"]["devices"]
    gbs = new_cfg["model"]["global_batch_size"]

    mod_gbs = gbs % (mbs * num_gpus / (tp * pp))
    mod_att_heads = att_heads % tp
    mod_layers = num_layers % pp
    if mod_gbs == 0 and mod_att_heads == 0 and mod_layers == 0:
        # Valid config
        new_cfg["trainer"][
            "num_nodes"
        ] = num_nodes  # Necessary for short single-node test.
        new_cfg["trainer"]["max_steps"] = max_steps
        new_cfg["trainer"]["val_check_interval"] = max_steps
        days = max_minutes // 3600
        hours = (max_minutes % 3600) // 60
        mins = (max_minutes % 3600) % 60
        new_cfg["run"]["time_limit"] = f"{days}-{hours}:{mins}:00"
        new_cfg["run"][
            "name"
        ] = f"{new_cfg['run']['name']}_{num_nodes}nodes_tp_{tp}_pp_{pp}_cp_{cp}_mbs_{mbs}_act_ckpt_{act}_num_mbs_act_{num_mbs_act}_act_per_pipe_{act_per_pipe}"
        print(
            f"Valid config: GBS={gbs}, MBS={mbs}, TP={tp}, PP={pp}, CP={cp}, act_ckpt_layers={act}, num_mbs_act={num_mbs_act}, act_per_pipe={act_per_pipe}. Adding to directory."
        )
        return new_cfg
    return None


def create_slurm_file(
    new_script_path: str,
    cmds: List[str],
    job_name: str,
    flags: str = "",
    dependency: Optional[str] = None,
    time: str = "04:00:00",
    exclusive: bool = True,
    mem: Optional[int] = None,
    overcommit: bool = True,
    nodes: Optional[int] = None,
    ntasks: Optional[int] = None,
    ntasks_per_node: Optional[int] = None,
    gpus_per_task: Optional[int] = None,
    gpus_per_node: Optional[int] = None,
    partition: str = "batch",
    account: Optional[str] = None,
    exclude: Optional[str] = None,
    output: Optional[str] = None,
    comment: Optional[str] = None,
):
    """
    Creates a slurm script file to launch a job on a slurm based cluster. Saves the script
    to the local file system in the path specified on new_script_path.
    :param str new_stript_path: path where the SLURM script will be stored in the file system.
    :param List[str] cmds: list of commands to run, each one inside an srun line.
    :param str job_name: name of the slurm job.
    :param str flags: flags to be added to each of the srun commands.
    :param Optional[str] dependency: job_id(s) to the jobs that need to run before the current job.
    :param str time: slurm style time-limit for the job.
    :param bool exclusive: slurm exclusive parameter.
    :param Optional[int] mem: slurm mem parameter.
    :param bool overcommit: slurm overcommit parameter.
    :param Optional[int] nodes: number of nodes to use to train the model.
    :param Optional[int] ntasks: slurm ntasks parameter.
    :param Optional[int] ntasks_per_node: slurm ntasks_per_node parameter.
    :param Optional[int] gpus_per_task: slurm gpus_per_task parameter.
    :param Optional[int] gpus_per_node: slurm gpus_per_node parameter.
    :param str partition: slurm partition parameter.
    :param Optional[str] account: slurm account parameter.
    :param Optional[str] exclude: slurm exclude parameter.
    :return: None
    """
    with open(new_script_path, "w") as f:
        f.writelines("#!/usr/bin/env bash\n")
        if nodes is not None:
            f.writelines(f"#SBATCH --nodes={nodes}\n")
        if ntasks is not None:
            f.writelines(f"#SBATCH --ntasks={ntasks}\n")
        if ntasks_per_node is not None:
            f.writelines(f"#SBATCH --ntasks-per-node={ntasks_per_node}\n")
        if gpus_per_task is not None:
            f.writelines(f"#SBATCH --gpus-per-task={gpus_per_task}\n")
        if gpus_per_node is not None:
            f.writelines(f"#SBATCH --gpus-per-node={gpus_per_node}\n")
        if dependency is not None:
            dependency = dependency.strip()
            if dependency != "singleton":
                dependency = f"afterany:{dependency}"
            f.writelines(f"#SBATCH --dependency={dependency}\n")
        f.writelines(f"#SBATCH -p {partition}\n")
        if account is not None:
            f.writelines(f"#SBATCH -A {account}\n")
        f.writelines(f"#SBATCH --job-name={job_name}\n")
        if mem is not None:
            f.writelines(f"#SBATCH --mem={mem}\n")
        if exclusive:
            f.writelines("#SBATCH --exclusive\n")
        if overcommit:
            f.writelines("#SBATCH --overcommit\n")
        if exclude:
            f.writelines(f"#SBATCH --exclude={','.join(exclude)}\n")
        if output:
            f.writelines(f"#SBATCH --output={output}\n")
        if comment:
            f.writelines(f"#SBATCH --comment={comment}\n")
        f.writelines(f"#SBATCH --time={time}\n\n")
        for cmd in cmds:
            # assert "'" not in cmd
            f.writelines(f"srun {flags} sh -c '{cmd}'\n\n")
        f.writelines("set +x\n")


def convert_to_cli(cfg: omegaconf.dictconfig.DictConfig, root: bool = True) -> str:
    """
    Converts hydra-like OmegaConf config dictionary object to a sring that can be used to override
    hydra parameters using the CLI.
    :param omegaconf.dictconfig.DictConfig cfg: the config object to be converted to str format.
    :return: the string containing the overrides for hydra.
    :rtype: str
    """
    result = []
    if cfg.get("search_config_value") is not None:
        result.append(f"search_config={cfg['search_config_value']}")

    for k, v in cfg.items():
        if k in [
            "training_container",
            "inference_container",
            "training_container_image",
            "inference_container_image",
            "ci_test",
        ]:
            continue
        if isinstance(v, omegaconf.dictconfig.DictConfig):
            output = convert_to_cli(v, False)
            result.extend([f"{k}.{x}" for x in output if x != ""])
        elif isinstance(v, omegaconf.listconfig.ListConfig):
            result.append(f"{k}={str(v).replace(' ', '')}")
        elif isinstance(v, str) and "{" in v:
            continue
        else:
            result.append(f"{k}={convert_to_null(v)}")
    return " \\\n  ".join(result) if root else result


def convert_to_null(val: Optional[str]) -> str:
    """
    Converts a value to the str null if None is provided, to be able to pass it to hydra.
    :param Optional[str] val: value to be replaced with 'null' if the value is None.
    :return: either the input value itself or 'null'.
    :rtype: str
    """
    if val is None:
        return "null"
    return val


def add_container_mounts(container_mounts: Optional[List[str]]) -> str:
    """
    Converts the config container mounts to the right format for an srun command.
    :param Optional[List[str]] container_mounts: list of container mounts as in the config file.
    :return: the string that can be used in the srun command to add the container mounts.
    :rtype: str
    """
    mounts_str = ""
    if container_mounts[0] is None or container_mounts[0] == "None":
        return ""
    if container_mounts is not None:
        assert isinstance(
            container_mounts, omegaconf.listconfig.ListConfig
        ), "container_mounts must be a list."
        for mount in container_mounts:
            if mount is not None and isinstance(mount, str):
                mounts_str += f",{mount}" if ":" in mount else f",{mount}:{mount}"
    return mounts_str<|MERGE_RESOLUTION|>--- conflicted
+++ resolved
@@ -450,12 +450,9 @@
     new_cfg["model"]["pipeline_model_parallel_size"] = pp
     new_cfg["model"]["micro_batch_size"] = mbs
 
-<<<<<<< HEAD
     if cp is not None:
         new_cfg["model"]["context_parallel_size"] = cp
 
-    if model_name in ["gpt3", "bert", "llama", "baichuan2", "chatglm", "qwen2"]:
-=======
     if model_name in [
         "gpt3",
         "bert",
@@ -465,7 +462,6 @@
         "qwen2",
         "mixtral",
     ]:
->>>>>>> b401732a
         att_heads = new_cfg["model"]["num_attention_heads"]
         num_layers = new_cfg["model"]["num_layers"]
     else:
