--- conflicted
+++ resolved
@@ -8,19 +8,11 @@
   output_top_n: 10  # The result will print the top N fastest training configs.
   max_steps_per_run: 50 # Max steps per run for the grid search.
   max_minutes_per_run: 20 # minutes per run for the grid search.
-<<<<<<< HEAD
-  tflops_per_gpu: 312  # Estimated tflops per GPU.
-  num_tokens_in_b: 300  # Unit in billions, typically 300B for GPT3 models.
-  vocab_size: 51200
-  seq_length: 2048 # available seq_length list for GPT-3 models: [2048, 4096, 8192]
-  custom_config: ${bignlp_scripts_code}/conf/training/gpt3/5b.yaml # path to custom .yaml model config instead of using auto-generated
-=======
   tflops_per_gpu: 140  # Estimated tflops per GPU.
   num_tokens_in_b: 300  # Unit in billions, typically 300B for GPT3 models.
   vocab_size: 51200
   seq_length: 2048 # available seq_length list for GPT-3 models: [2048, 4096, 8192, 16384, 32768]
   custom_config: null # path to custom .yaml model config instead of using auto-generated
->>>>>>> 5e37b50f
   logs: ${base_results_dir}/${search_config_value}_${.gpu_memory_gb}gb  # Example base_results_dir/gpt3/126m
   tensor_parallel_sizes: [1, 2, 4, 8]  # auto to use our recommendation, or a list, such as [1, 2, 4, 8]
   pipeline_parallel_sizes: [1]  # auto to use our recommendation, or a list, such as [1, 2, 4, 8, 10]
