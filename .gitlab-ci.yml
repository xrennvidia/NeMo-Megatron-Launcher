# Info on how to use the new CI system (https://docs.google.com/document/d/18uNblUvMvnN51Fda0itqsZzEXm9SJKQ-AcRMw6mGdCg/edit)

variables: &VARS
  BIGNLP_REGISTRY: "gitlab-master.nvidia.com:5005/dl/joc/bignlp-scripts"
  BIGNLP_BASE_IMAGE: "nvcr.io/nvidian/bignlp-training:22.08.05-py"
  SELENE_BIGNLP_CI_PATH: "/lustre/fsw/joc/big_nlp/bignlp_ci"
  LOCAL_NEMO_PATH: ""
  NGC_BIGNLP_CI_PATH: "bignlp_ci" # mount at /mount/results
  CONTAINER_NVCR_BASE: nvcr.io/nvidian/bignlp-ci:training
<<<<<<< HEAD
  TESTS_TO_RUN_AFTER_MERGE_REQ: L0  # Can specify levels, ci job names etc as a space seperated list to run during merge request
  TESTS_TO_RUN_ON_THIS_COMMIT: NONE
  TEST_REGEX_ON_THIS_COMMIT: NONE #https://github.com/google/re2/wiki/Syntax (Can define regex as in this spec) e.g /.*gpt3.*/
=======
  TESTS_TO_RUN_ON_MERGE_REQ: L0  # Can specify levels, ci job names etc as a space seperated list to run during merge request
  TESTS_TO_RUN_ON_THIS_COMMIT: NONE # Can specify levels, ci job names etc as a space seperated list to run during this commit
  TEST_REGEX_ON_THIS_COMMIT: /.*_SP.*/ #https://github.com/google/re2/wiki/Syntax (Can define regex as in this spec) e.g /.*gpt3.*/
  CREATE_TEST_DATA: "True"
>>>>>>> 52eeffc0


stages:
  - build
  - deploy
  - release_perf
  - test
  - cleanup


################
# JOB Templates
################

test:unit_tests:
  tags:
    - V100
  stage: test
  script:
    - pip install -r requirements.txt
    - pip install pytest
    - pip install requests-mock
    - export PATH="/home/gitlab-runner/.local/bin:$PATH"
    - pytest tests/unit_tests
  rules:
    - when: always

pages:
  stage: deploy
  script:
    - echo "The site will be deployed to $CI_PAGES_URL"
  artifacts:
    paths:
      - public
  rules:
    - if: '$CI_COMMIT_REF_NAME == $CI_DEFAULT_BRANCH'
    
before_script:
  - umask 0007
  - export DOCKERFILE=./Dockerfile
  - export FROM_IMAGE_NAME=$BIGNLP_BASE_IMAGE
  - export IMAGE_NAME=bignlp_ci
  - export BUILD_IMAGE_NAME=${BIGNLP_REGISTRY}/${IMAGE_NAME}:pipe.${CI_PIPELINE_ID}
  - export BUILD_IMAGE_NAME_SRUN="${BUILD_IMAGE_NAME/:5005\//#}"
  - export NVCR_IMAGE_NAME=${CONTAINER_NVCR_BASE}.pipe.${CI_PIPELINE_ID}

.build: &build_template
  stage: build
  script:
    - docker login -u gitlab-ci-token -p $CI_JOB_TOKEN "${CI_REGISTRY}"
    - export DOCKER_REGISTRY="${CI_REGISTRY/:5005/}"
    - docker login -u gitlab-ci-token -p $CI_JOB_TOKEN "${DOCKER_REGISTRY}"
    - docker login -u "\$oauthtoken" -p $NGC_CLI_API_KEY nvcr.io
    # Define bignlp build image
    - set -x
    - ls
    - env
    - export FROM_IMAGE_ARG="--build-arg FROM_IMAGE_NAME=${FROM_IMAGE_NAME}"
    - docker build -t ${BUILD_IMAGE_NAME} ${FROM_IMAGE_ARG} .
    - docker push ${BUILD_IMAGE_NAME}
    # Push to NGC
    - docker tag ${BUILD_IMAGE_NAME} ${NVCR_IMAGE_NAME}
    - docker push ${NVCR_IMAGE_NAME}
  allow_failure: false
  tags:
    - vm-builder

.LUNA: &LUNA
  variables: &LUNA_VARS
    SLURM_PARTITION: "luna"
    SLURM_NIGHTLY_PARTITION: "luna"
    SLURM_ACCOUNT: "joc"
    CLUSTER:       "selene"
    PYXIS_LITE:    "1"
    ENROOT_MOUNT_HOME: "n"
    GIT_CLONE_PATH: $CI_BUILDS_DIR/$SLURM_ACCOUNT/big_nlp/bignlp_ci/$CI_PIPELINE_ID/$CI_JOB_ID/$CI_PROJECT_NAME # THIS DOES NOT HAVE QUOTES FOR A REASON
    EXCLUDE_NODES: ""
    GPU_ARCH:      "A100"
  tags: &LUNA_TAGS
    - selene_ssh

.NGC: &NGC
  variables: &NGC_VARS
    NGC_CLI_FORMAT_TYPE: "json"
    NGC_CLI_ACE: "nv-eagle"
    NGC_CLI_ORG: "nv-eagle-debug"
    NGC_CLI_TEAM: "no-team"
    NGC_CI_RESULT_WORKSPACE: "yuya-bignlp-ci"
  tags: &NGC_TAGS
    - ngc

.bignlp-NGC-test-LAUNCHER: &bignlp-NGC-test-LAUNCHER
  tags: *NGC_TAGS
  stage: test
  script:
    - set -x
    - pwd
    - export PIPELINE_DIR="${NGC_BIGNLP_CI_PATH}/${CI_PIPELINE_ID}"
    - export NGC_PROJECT_DIR="${PIPELINE_DIR}/${CI_JOB_ID}/${CI_PROJECT_NAME}" # GIT_CLONE_PATH on NGC
    - export BASE_RESULTS_DIR="${PIPELINE_DIR}/results"
    - export RUN_NAME=${RUN_TASK}_${RUN_MODEL}_${RUN_JOB_NAME}
    - export RESULTS_DIR=${BASE_RESULTS_DIR}/${RUN_NAME}
    - env
    - ngc workspace upload --source . --destination ${NGC_PROJECT_DIR} ${NGC_CI_RESULT_WORKSPACE}
    - bash tests/ci_tests/ngc/scripts/${RUN_TASK}/${RUN_MODEL}/${RUN_JOB_NAME}.sh | tee job_${CI_JOB_ID}.json
    - NGC_ID=$(cat job_${CI_JOB_ID}.json | jq -r ".id")
    - cd tests/ci_tests/utils
    - chmod 777 ./* -R
    - bash ngcjobwait.sh ${NGC_ID} 0
    - ngc batch attach ${NGC_ID}
    - bash ngcjobwait.sh ${NGC_ID} 1
    - bash ngcjobcheck.sh ${NGC_ID}
    - echo "Finished pytest job"

build-BigNLP:
  <<: *build_template
  rules:
    - when: always

release_perf:
  stage: release_perf
  trigger:
    include: tests/ci_tests/selene/release_perf/gitlab-ci.yml

.bignlp-LUNA-test-LAUNCHER-refactored: &bignlp-LUNA-test-LAUNCHER-refactored
  tags: *LUNA_TAGS
  stage: test
  script: &bignlp-LUNA-test-LAUNCHER-SCRIPT
    - chmod 774 ./* -R
    - umask 0007
    - source /lustre/fsw/joc/big_nlp/nemo_gpt3/my_venv/bin/activate
    - set -x
    - export PIPELINE_DIR="${SELENE_BIGNLP_CI_PATH}/${CI_PIPELINE_ID}"
    - export BASE_RESULTS_DIR="${PIPELINE_DIR}/results"
    - export RUN_NAME=${RUN_STAGE}_${RUN_MODEL}_${RUN_MODEL_SIZE}_tp${TP_SIZE}_pp${PP_SIZE}
    - if [[ "$RUN_STAGE" = "train" ]]; then export RUN_NAME=${RUN_NAME}_${NUM_NODES}node_${MAX_STEPS}steps; fi
    - if [[ "$RUN_STAGE" = "prompt_learn" ]]; then export RUN_NAME=${RUN_NAME}_${NUM_NODES}node_${TEST_TASK}; fi
    - if [[ "$RUN_STAGE" = "finetune" ]]; then export RUN_NAME=${RUN_NAME}_${NUM_NODES}node_${MAX_STEPS}steps_${TEST_TASK}; fi
    - if [[ "$RUN_STAGE" = "eval" ]]; then export RUN_NAME=${RUN_NAME}_${TEST_TASK}; fi
    - if [[ "$RUN_STAGE" = "data_prep" ]]; then export RUN_NAME=${RUN_STAGE}_${RUN_MODEL}_${DATASET}; fi
    - if [[ ! -z "$RUN_NAME_SUFFIX" ]]; then export RUN_NAME=${RUN_NAME}_${RUN_NAME_SUFFIX}; fi
    - export RESULTS_DIR=${BASE_RESULTS_DIR}/${RUN_NAME}
    - env
    - |
        if [[ "$RUN_STAGE" = "data_prep" ]]; then
          bash tests/ci_tests/selene/scripts/${RUN_STAGE}/${RUN_MODEL}/${RUN_STAGE}_${DATASET}.sh
        else
          bash tests/ci_tests/selene/scripts/${RUN_STAGE}/${RUN_MODEL}/${RUN_STAGE}_${RUN_MODEL}_model.sh
        fi
    # Wait for job to launch
    - sleep 10s # Without this, "sacct" in jobstate.sh does not always find the SLURM job.
    - if [[ "$RUN_STAGE" = "data_prep" ]]; then 
          export SLURM_JOBID=$(grep 'Submitted batch job' "${RESULTS_DIR}/preprocess/launcher.log" | awk '{ print $4 }');
      else
          export SLURM_JOBID=$(grep 'Submitted batch job' "${RESULTS_DIR}/launcher.log" | awk '{ print $4 }');
      fi
    - echo $SLURM_JOBID
    - if [[ "$RUN_STAGE" = "data_prep" ]]; then
        export SLURM_OUTPUT=${RESULTS_DIR}/preprocess/slurm_${SLURM_JOBID}.out;
      else
        export SLURM_OUTPUT=${RESULTS_DIR}/slurm_${SLURM_JOBID}.out;
      fi
    - cd tests/ci_tests/utils
    - chmod 777 ./* -R
    - bash jobwait.sh "${SLURM_JOBID}" & PID=$!
    - touch "${SLURM_OUTPUT}"
    - \[ ! -z ${SLURM_JOBID} \] && echo -e " --------------------------------------------------\n"
                "----------WAITING FOR SLURM JOB TO BEGIN-----------\n"
                "---------------------------------------------------\n"
                "$(scontrol show job=${SLURM_JOBID})\n"
                "---------------------------------------------------\n"
    # Gitlab logs collapsible section markers
    - echo -e "\e[0Ksection_end:`date +%s`:slurm_setup\r\e[0K"
    # Follow output of the job
    - tail --pid="${PID}" -f "${SLURM_OUTPUT}" # Stream job output until it finishes.
    - echo "Finished job with name ${RUN_NAME}"
    - export SLURM_NODELIST=$(./jobnodes.sh "${SLURM_JOBID}");    echo "SLURM_NODELIST='${SLURM_NODELIST}'"
    - export SLURM_STATE=$(./jobstate.sh "${SLURM_JOBID}");       echo "SLURM_JOBID=${SLURM_JOBID} SLURM_STATE='${SLURM_STATE}'"
    - export SLURM_WALLTIME=$(./jobtime.sh "${SLURM_JOBID}");     echo "SLURM_WALLTIME=${SLURM_WALLTIME} secs"
    - export SLURM_EXITCODE=$(./jobexitcode.sh "${SLURM_JOBID}" || echo $?); echo "SLURM_EXITCODE='${SLURM_EXITCODE}'"
    - cd ${GIT_CLONE_PATH}

    # Run metrics collection
    - python3 tests/ci_tests/utils/convert_ci_metric_to_json.py $RESULTS_DIR $RUN_STAGE $RUN_MODEL
    # If you wan to be able to automatically add test results file then set the CREATE_TEST_DATA flag to be true.
    # It will run the test on selene copy the results file and paste it in the bignlp-scripts repo and raise a PR.
    - |
        ALLOWED_STAGES=("train" "eval" "finetune" "prompt_learn");
        if [[ "$CREATE_TEST_DATA" == "True" && ${ALLOWED_STAGES[*]} =~ "$RUN_STAGE" ]]; then
          echo "Current working directory"
          echo $pwd
          cd ..
          mkdir test
          cd test
          git clone ssh://git@gitlab-master.nvidia.com:12051/dl/JoC/bignlp-scripts.git
          cd bignlp-scripts
          git checkout -b $CI_PIPELINE_ID
          GIT_BRANCHES=`git branch -r`
          if [[ "$GIT_BRANCHES" =~ .*"$CI_PIPELINE_ID".* ]]; then git pull origin $CI_PIPELINE_ID; fi
          if [[ "$RUN_STAGE" == "eval" &&  "$RUN_MODEL" =~ "gpt3" ]]; then
            cp $RESULTS_DIR/results/$RUN_NAME*/metrics.json tests/ci_tests/selene/pytest/$RUN_STAGE/${RUN_MODEL}_result_files/${RUN_NAME}.json
          else
            cp $RESULTS_DIR/*.json tests/ci_tests/selene/pytest/$RUN_STAGE/${RUN_MODEL}_result_files/${RUN_NAME}.json
          fi
          git add tests/ci_tests/selene/pytest/$RUN_STAGE/${RUN_MODEL}_result_files/*
          sed -i 's/TESTS_TO_RUN_ON_THIS_COMMIT: NONE
          git add .gitlab-ci.yml
          git commit -m "Adding the result file for $RUN_NAME"
          git push origin $CI_PIPELINE_ID
          echo "Created test file and pushed it"
          exit ${SLURM_EXITCODE}
        fi
    # Run Pytest
    - pip3 install pytest
    - TEST_FILE=test_${RUN_STAGE}_pipeline.py
    # Will come in here from gpt3 and prompt_gpt3
    - if [[ "$RUN_STAGE" = "eval" && "$RUN_MODEL" == *"gpt3"* ]]; then TEST_FILE="test_gpt3_eval_pipeline.py"; fi
    - pytest tests/ci_tests/selene/pytest/${RUN_STAGE}/${TEST_FILE}
    - echo "Finished pytest job"
    - exit ${SLURM_EXITCODE}
  rules:
    - if: $TEST_LEVEL =~ $TESTS_TO_RUN_ON_THIS_COMMIT || $CI_JOB_NAME =~ $TESTS_TO_RUN_ON_THIS_COMMIT || $CI_JOB_NAME =~ $TEST_REGEX_ON_THIS_COMMIT
      when: always
    - if: '$CI_COMMIT_REF_NAME == $CI_DEFAULT_BRANCH && $TEST_LEVEL =~ $TESTS_TO_RUN_AFTER_MERGE_REQ'
      when: always
  allow_failure: false

train.gpt3.126m_tp1_pp1_1node_100steps:
  <<: *bignlp-LUNA-test-LAUNCHER-refactored
  variables:
    <<: [*VARS, *LUNA_VARS]
    RUN_STAGE: train
    RUN_MODEL: gpt3
    RUN_MODEL_SIZE: 126m
    TP_SIZE: 1
    PP_SIZE: 1
    NUM_NODES: 1
    MAX_STEPS: 100
    TIME_LIMIT: "20:00"
    TEST_LEVEL: L0
  needs:
    - build-BigNLP

train.gpt3.126m_tp2_pp1_1node_100steps:
  <<: *bignlp-LUNA-test-LAUNCHER-refactored
  variables:
    <<: [*VARS, *LUNA_VARS]
    RUN_STAGE: train
    RUN_MODEL: gpt3
    RUN_MODEL_SIZE: 126m
    TP_SIZE: 2
    PP_SIZE: 1
    NUM_NODES: 1
    MAX_STEPS: 100
    TIME_LIMIT: "20:00"
    TEST_LEVEL: L1
  needs:
    - build-BigNLP

train.gpt3.126m_tp1_pp2_2node_100steps:
  <<: *bignlp-LUNA-test-LAUNCHER-refactored
  variables:
    <<: [*VARS, *LUNA_VARS]
    RUN_STAGE: train
    RUN_MODEL: gpt3
    RUN_MODEL_SIZE: 126m
    TP_SIZE: 1
    PP_SIZE: 2
    NUM_NODES: 2
    MAX_STEPS: 100
    TIME_LIMIT: "20:00"
    TEST_LEVEL: L1
  needs:
    - build-BigNLP

train.gpt3.126m_tp2_pp2_2node_100steps:
  <<: *bignlp-LUNA-test-LAUNCHER-refactored
  variables:
    <<: [*VARS, *LUNA_VARS]
    RUN_STAGE: train
    RUN_MODEL: gpt3
    RUN_MODEL_SIZE: 126m
    TP_SIZE: 2
    PP_SIZE: 2
    NUM_NODES: 2
    MAX_STEPS: 100
    TIME_LIMIT: "20:00"
    TEST_LEVEL: L0
  needs:
    - build-BigNLP

train.gpt3.126m_tp4_pp4_4node_100steps:
  <<: *bignlp-LUNA-test-LAUNCHER-refactored
  variables:
    <<: [*VARS, *LUNA_VARS]
    RUN_STAGE: train
    RUN_MODEL: gpt3
    RUN_MODEL_SIZE: 126m
    TP_SIZE: 4
    PP_SIZE: 4
    NUM_NODES: 4
    MAX_STEPS: 100
    TIME_LIMIT: "20:00"
    TEST_LEVEL: L1
  needs:
    - build-BigNLP

train.gpt3.5b_tp2_pp1_1node_100steps:
  <<: *bignlp-LUNA-test-LAUNCHER-refactored
  variables:
    <<: [*VARS, *LUNA_VARS]
    RUN_STAGE: train
    RUN_MODEL: gpt3
    RUN_MODEL_SIZE: 5b
    TP_SIZE: 2
    PP_SIZE: 1
    NUM_NODES: 1
    MAX_STEPS: 100
    TIME_LIMIT: "4:00:00"
    TEST_LEVEL: L1
  needs:
    - build-BigNLP

train.gpt3.5b_tp2_pp2_2node_100steps:
  <<: *bignlp-LUNA-test-LAUNCHER-refactored
  variables:
    <<: [*VARS, *LUNA_VARS]
    RUN_STAGE: train
    RUN_MODEL: gpt3
    RUN_MODEL_SIZE: 5b
    TP_SIZE: 2
    PP_SIZE: 2
    NUM_NODES: 2
    MAX_STEPS: 100
    TIME_LIMIT: "4:00:00"
    TEST_LEVEL: L1
  needs:
    - build-BigNLP

train.gpt3.20b_tp8_pp2_4node_100steps:
  <<: *bignlp-LUNA-test-LAUNCHER-refactored
  variables:
    <<: [*VARS, *LUNA_VARS]
    RUN_STAGE: train
    RUN_MODEL: gpt3
    RUN_MODEL_SIZE: 20b
    TP_SIZE: 8
    PP_SIZE: 2
    NUM_NODES: 4
    MAX_STEPS: 100
    TIME_LIMIT: "3:00:00"
    TEST_LEVEL: L2
  needs:
    - build-BigNLP

train.gpt3.40b_tp8_pp4_8node_100steps:
  <<: *bignlp-LUNA-test-LAUNCHER-refactored
  variables:
    <<: [*VARS, *LUNA_VARS]
    RUN_STAGE: train
    RUN_MODEL: gpt3
    RUN_MODEL_SIZE: 40b
    TP_SIZE: 8
    PP_SIZE: 4
    NUM_NODES: 8
    MAX_STEPS: 100
    TIME_LIMIT: "4:00:00"
    TEST_LEVEL: L2
  needs:
    - build-BigNLP

train.gpt3.175b_tp8_pp16_16node_50steps:
  <<: *bignlp-LUNA-test-LAUNCHER-refactored
  variables:
    <<: [*VARS, *LUNA_VARS]
    RUN_STAGE: train
    RUN_MODEL: gpt3
    RUN_MODEL_SIZE: 175b
    TP_SIZE: 8
    PP_SIZE: 16
    NUM_NODES: 16
    MAX_STEPS: 50
    TIME_LIMIT: "4:00:00"
    TEST_LEVEL: L2
  needs:
    - build-BigNLP

train.t5.220m_tp1_pp1_1node_100steps:
  <<: *bignlp-LUNA-test-LAUNCHER-refactored
  variables:
    <<: [*VARS, *LUNA_VARS]
    RUN_STAGE: train
    RUN_MODEL: t5
    RUN_MODEL_SIZE: 220m
    TP_SIZE: 1
    PP_SIZE: 1
    NUM_NODES: 1
    MAX_STEPS: 100
    TIME_LIMIT: "20:00"
    TEST_LEVEL: L0
  needs:
    - build-BigNLP

train.t5.220m_tp2_pp1_1node_100steps:
  <<: *bignlp-LUNA-test-LAUNCHER-refactored
  variables:
    <<: [*VARS, *LUNA_VARS]
    RUN_STAGE: train
    RUN_MODEL: t5
    RUN_MODEL_SIZE: 220m
    TP_SIZE: 2
    PP_SIZE: 1
    NUM_NODES: 1
    MAX_STEPS: 100
    TIME_LIMIT: "20:00"
    TEST_LEVEL: L1
  needs:
    - build-BigNLP

train.t5.220m_tp1_pp2_2node_100steps:
  <<: *bignlp-LUNA-test-LAUNCHER-refactored
  variables:
    <<: [*VARS, *LUNA_VARS]
    RUN_STAGE: train
    RUN_MODEL: t5
    RUN_MODEL_SIZE: 220m
    TP_SIZE: 1
    PP_SIZE: 2
    NUM_NODES: 2
    MAX_STEPS: 100
    TIME_LIMIT: "20:00"
    TEST_LEVEL: L1
  needs:
    - build-BigNLP

train.t5.220m_tp2_pp2_2node_100steps:
  <<: *bignlp-LUNA-test-LAUNCHER-refactored
  variables:
    <<: [*VARS, *LUNA_VARS]
    RUN_STAGE: train
    RUN_MODEL: t5
    RUN_MODEL_SIZE: 220m
    TP_SIZE: 2
    PP_SIZE: 2
    NUM_NODES: 2
    MAX_STEPS: 100
    TIME_LIMIT: "20:00"
    TEST_LEVEL: L1
  needs:
    - build-BigNLP


train.mt5.170m_tp1_pp1_1node_100steps:
  <<: *bignlp-LUNA-test-LAUNCHER-refactored
  variables:
    <<: [*VARS, *LUNA_VARS]
    RUN_STAGE: train
    RUN_MODEL: mt5
    RUN_MODEL_SIZE: 170m
    TP_SIZE: 1
    PP_SIZE: 1
    NUM_NODES: 1
    MAX_STEPS: 100
    TIME_LIMIT: "20:00"
    TEST_LEVEL: L0
  needs:
    - build-BigNLP

train.mt5.170m_tp2_pp1_1node_100steps:
  <<: *bignlp-LUNA-test-LAUNCHER-refactored
  variables:
    <<: [*VARS, *LUNA_VARS]
    RUN_STAGE: train
    RUN_MODEL: mt5
    RUN_MODEL_SIZE: 170m
    TP_SIZE: 2
    PP_SIZE: 1
    NUM_NODES: 1
    MAX_STEPS: 100
    TIME_LIMIT: "20:00"
    TEST_LEVEL: L1
  needs:
    - build-BigNLP

train.mt5.170m_tp1_pp2_2node_100steps:
  <<: *bignlp-LUNA-test-LAUNCHER-refactored
  variables:
    <<: [*VARS, *LUNA_VARS]
    RUN_STAGE: train
    RUN_MODEL: mt5
    RUN_MODEL_SIZE: 170m
    TP_SIZE: 1
    PP_SIZE: 2
    NUM_NODES: 2
    MAX_STEPS: 100
    TIME_LIMIT: "20:00"
    TEST_LEVEL: L1
  needs:
    - build-BigNLP

train.mt5.170m_tp2_pp2_2node_100steps:
  <<: *bignlp-LUNA-test-LAUNCHER-refactored
  variables:
    <<: [*VARS, *LUNA_VARS]
    RUN_STAGE: train
    RUN_MODEL: mt5
    RUN_MODEL_SIZE: 170m
    TP_SIZE: 2
    PP_SIZE: 2
    NUM_NODES: 2
    MAX_STEPS: 100
    TIME_LIMIT: "20:00"
    TEST_LEVEL: L1
  needs:
    - build-BigNLP

export.gpt3.126m_tp1_pp1_split:
  <<: *bignlp-LUNA-test-LAUNCHER-refactored
  variables:
    <<: [*VARS, *LUNA_VARS]
    RUN_STAGE: export
    RUN_MODEL: gpt3
    RUN_MODEL_SIZE: 126m
    TP_SIZE: 1
    PP_SIZE: 1
    TIME_LIMIT: "20:00"
    TEST_LEVEL: L0
    FT_WEIGHT_DATA: fp16
    FT_TP_SIZE: 2
    FT_PP_SIZE: 2
    FT_DEPLOYMENT_DATA: fp16
    FT_EVAL_MARGIN: "0.005"
    FT_EVAL_TASK: lambada
  needs:
    - eval.gpt3.126m_tp1_pp1_lambada

export.gpt3.126m_tp1_pp2_split:
  <<: *bignlp-LUNA-test-LAUNCHER-refactored
  variables:
    <<: [*VARS, *LUNA_VARS]
    RUN_STAGE: export
    RUN_MODEL: gpt3
    RUN_MODEL_SIZE: 126m
    TP_SIZE: 1
    PP_SIZE: 2
    TIME_LIMIT: "20:00"
    TEST_LEVEL: L1
    FT_WEIGHT_DATA: fp16
    FT_TP_SIZE: 2
    FT_PP_SIZE: 2
    FT_DEPLOYMENT_DATA: fp16
    FT_EVAL_MARGIN: "0.005"
    FT_EVAL_TASK: lambada
  needs:
    - eval.gpt3.126m_tp1_pp2_lambada

export.gpt3.126m_tp2_pp1_merge:
  <<: *bignlp-LUNA-test-LAUNCHER-refactored
  variables:
    <<: [*VARS, *LUNA_VARS]
    RUN_STAGE: export
    RUN_MODEL: gpt3
    RUN_MODEL_SIZE: 126m
    TP_SIZE: 2
    PP_SIZE: 1
    TIME_LIMIT: "20:00"
    TEST_LEVEL: L1
    FT_WEIGHT_DATA: fp32
    FT_TP_SIZE: 1
    FT_PP_SIZE: 2
    FT_DEPLOYMENT_DATA: bf16
    FT_EVAL_MARGIN: "0.005"
    FT_EVAL_TASK: lambada
  needs:
    - eval.gpt3.126m_tp2_pp1_lambada

export.gpt3.126m_tp2_pp2_merge:
  <<: *bignlp-LUNA-test-LAUNCHER-refactored
  variables:
    <<: [*VARS, *LUNA_VARS]
    RUN_STAGE: export
    RUN_MODEL: gpt3
    RUN_MODEL_SIZE: 126m
    TP_SIZE: 2
    PP_SIZE: 2
    TIME_LIMIT: "20:00"
    TEST_LEVEL: L0
    FT_WEIGHT_DATA: fp16
    FT_TP_SIZE: 1
    FT_PP_SIZE: 1
    FT_DEPLOYMENT_DATA: fp16
    FT_EVAL_MARGIN: "0.005"
    FT_EVAL_TASK: lambada
  needs:
    - eval.gpt3.126m_tp2_pp2_lambada

export.t5.220m_tp1_pp1_split:
  <<: *bignlp-LUNA-test-LAUNCHER-refactored
  variables:
    <<: [*VARS, *LUNA_VARS]
    RUN_STAGE: export
    RUN_MODEL: t5
    RUN_MODEL_SIZE: 220m
    TP_SIZE: 1
    PP_SIZE: 1
    TIME_LIMIT: "20:00"
    TEST_LEVEL: L0
    FT_WEIGHT_DATA: fp16
    FT_TP_SIZE: 2
    FT_PP_SIZE: 2
    FT_DEPLOYMENT_DATA: fp16
    FT_EVAL_MARGIN: "0.005"
    FT_EVAL_TASK: mnli
  needs:
    - eval.t5.220m_tp1_pp1

export.t5.220m_tp2_pp2_merge:
  <<: *bignlp-LUNA-test-LAUNCHER-refactored
  variables:
    <<: [*VARS, *LUNA_VARS]
    RUN_STAGE: export
    RUN_MODEL: t5
    TP_SIZE: 2
    PP_SIZE: 2
    TIME_LIMIT: "20:00"
    TEST_LEVEL: L1
    FT_WEIGHT_DATA: fp32
    FT_TP_SIZE: 1
    FT_PP_SIZE: 1
    FT_DEPLOYMENT_DATA: bf16
    FT_EVAL_MARGIN: "0.005"
    FT_EVAL_TASK: mnli
  needs:
    - eval.t5.220m_tp2_pp2

export.mt5.170m_tp1_pp1_split:
  <<: *bignlp-LUNA-test-LAUNCHER-refactored
  variables:
    <<: [*VARS, *LUNA_VARS]
    RUN_STAGE: export
    RUN_MODEL: mt5
    RUN_MODEL_SIZE: 170m
    TP_SIZE: 1
    PP_SIZE: 1
    TIME_LIMIT: "20:00"
    TEST_LEVEL: L0
    FT_WEIGHT_DATA: fp32
    FT_TP_SIZE: 2
    FT_PP_SIZE: 2
    FT_DEPLOYMENT_DATA: bf16
    FT_EVAL_MARGIN: "0.005"
    FT_EVAL_TASK: xnli
  needs:
    - eval.mt5.170m_tp1_pp1

export.mt5.170m_tp2_pp2_merge:
  <<: *bignlp-LUNA-test-LAUNCHER-refactored
  variables:
    <<: [*VARS, *LUNA_VARS]
    RUN_STAGE: export
    RUN_MODEL: mt5
    RUN_MODEL_SIZE: 170m
    TP_SIZE: 2
    PP_SIZE: 2
    TIME_LIMIT: "20:00"
    TEST_LEVEL: L1
    FT_WEIGHT_DATA: fp16
    FT_TP_SIZE: 1
    FT_PP_SIZE: 1
    FT_DEPLOYMENT_DATA: fp16
    FT_EVAL_MARGIN: "0.005"
    FT_EVAL_TASK: xnli
  needs:
    - eval.mt5.170m_tp2_pp2

eval.gpt3.126m_tp1_pp1_lambada:
  <<: *bignlp-LUNA-test-LAUNCHER-refactored
  variables:
    <<: [*VARS, *LUNA_VARS]
    RUN_STAGE: eval
    TEST_TASK: lambada
    RUN_MODEL: gpt3
    RUN_MODEL_SIZE: 126m
    TIME_LIMIT: "30:00"
    TP_SIZE: 1
    PP_SIZE: 1
    TRAIN_JOB_NAME: train_gpt3_126m_tp1_pp1_1node_100steps
    TEST_LEVEL: L0
  needs:
    - train.gpt3.126m_tp1_pp1_1node_100steps


eval.gpt3.126m_tp2_pp1_lambada:
  <<: *bignlp-LUNA-test-LAUNCHER-refactored
  variables:
    <<: [*VARS, *LUNA_VARS]
    RUN_STAGE: eval
    TEST_TASK: lambada
    RUN_MODEL: gpt3
    RUN_MODEL_SIZE: 126m
    TIME_LIMIT: "30:00"
    TP_SIZE: 2
    PP_SIZE: 1
    TRAIN_JOB_NAME: train_gpt3_126m_tp2_pp1_1node_100steps
    TEST_LEVEL: L1
  needs:
    - train.gpt3.126m_tp2_pp1_1node_100steps


eval.gpt3.126m_tp1_pp2_lambada:
  <<: *bignlp-LUNA-test-LAUNCHER-refactored
  variables:
    <<: [*VARS, *LUNA_VARS]
    RUN_STAGE: eval
    TEST_TASK: lambada
    RUN_MODEL: gpt3
    RUN_MODEL_SIZE: 126m
    TIME_LIMIT: "30:00"
    TP_SIZE: 1
    PP_SIZE: 2
    TRAIN_JOB_NAME: train_gpt3_126m_tp1_pp2_2node_100steps
    TEST_LEVEL: L1
  needs:
    - train.gpt3.126m_tp1_pp2_2node_100steps


eval.gpt3.126m_tp2_pp2_lambada:
  <<: *bignlp-LUNA-test-LAUNCHER-refactored
  variables:
    <<: [*VARS, *LUNA_VARS]
    RUN_STAGE: eval
    TEST_TASK: lambada
    RUN_MODEL: gpt3
    RUN_MODEL_SIZE: 126m
    TIME_LIMIT: "30:00"
    TP_SIZE: 2
    PP_SIZE: 2
    TRAIN_JOB_NAME: train_gpt3_126m_tp2_pp2_2node_100steps
    TEST_LEVEL: L0
  needs:
    - train.gpt3.126m_tp2_pp2_2node_100steps


convert.gpt3.126m_tp1_pp1:
  <<: *bignlp-LUNA-test-LAUNCHER-refactored
  variables:
    <<: [*VARS, *LUNA_VARS]
    RUN_STAGE: convert
    RUN_MODEL: gpt3
    RUN_MODEL_SIZE: 126m
    UPSTREAM_RUN_NAME: train_gpt3_126m_tp1_pp1_1node_100steps
    TP_SIZE: 1
    PP_SIZE: 1
    TIME_LIMIT: "30:00"
    TEST_LEVEL: L0
  needs:
    - train.gpt3.126m_tp1_pp1_1node_100steps


convert.gpt3.126m_tp2_pp1:
  <<: *bignlp-LUNA-test-LAUNCHER-refactored
  variables:
    <<: [*VARS, *LUNA_VARS]
    RUN_STAGE: convert
    RUN_MODEL: gpt3
    RUN_MODEL_SIZE: 126m
    UPSTREAM_RUN_NAME: train_gpt3_126m_tp2_pp1_1node_100steps
    TP_SIZE: 2
    PP_SIZE: 1
    TIME_LIMIT: "30:00"
    TEST_LEVEL: L1
  needs:
    - train.gpt3.126m_tp2_pp1_1node_100steps


convert.gpt3.126m_tp1_pp2:
  <<: *bignlp-LUNA-test-LAUNCHER-refactored
  variables:
    <<: [*VARS, *LUNA_VARS]
    RUN_STAGE: convert
    RUN_MODEL: gpt3
    RUN_MODEL_SIZE: 126m
    UPSTREAM_RUN_NAME: train_gpt3_126m_tp1_pp2_2node_100steps
    TP_SIZE: 1
    PP_SIZE: 2
    TIME_LIMIT: "30:00"
    TEST_LEVEL: L1
  needs:
    - train.gpt3.126m_tp1_pp2_2node_100steps


convert.gpt3.126m_tp2_pp2:
  <<: *bignlp-LUNA-test-LAUNCHER-refactored
  variables:
    <<: [*VARS, *LUNA_VARS]
    RUN_STAGE: convert
    RUN_MODEL: gpt3
    RUN_MODEL_SIZE: 126m
    UPSTREAM_RUN_NAME: train_gpt3_126m_tp2_pp2_2node_100steps
    TP_SIZE: 2
    PP_SIZE: 2
    TIME_LIMIT: "30:00"
    TEST_LEVEL: L0
  needs:
    - train.gpt3.126m_tp2_pp2_2node_100steps

convert.t5.220m_tp1_pp1:
  <<: *bignlp-LUNA-test-LAUNCHER-refactored
  variables:
    <<: [*VARS, *LUNA_VARS]
    RUN_STAGE: convert
    RUN_MODEL: t5
    RUN_MODEL_SIZE: 220m
    UPSTREAM_RUN_NAME: train_t5_220m_tp1_pp1_1node_100steps
    TP_SIZE: 1
    PP_SIZE: 1
    TIME_LIMIT: "30:00"
    TEST_LEVEL: L0
  needs:
    - train.t5.220m_tp1_pp1_1node_100steps

convert.t5.220m_tp2_pp2:
  <<: *bignlp-LUNA-test-LAUNCHER-refactored
  variables:
    <<: [*VARS, *LUNA_VARS]
    RUN_STAGE: convert
    RUN_MODEL: t5
    RUN_MODEL_SIZE: 220m
    UPSTREAM_RUN_NAME: train_t5_220m_tp2_pp2_2node_100steps
    TP_SIZE: 2
    PP_SIZE: 2
    TIME_LIMIT: "30:00"
    TEST_LEVEL: L1
  needs:
    - train.t5.220m_tp2_pp2_2node_100steps

finetune.t5.220m_tp1_pp1_1node_100steps_mnli:
  <<: *bignlp-LUNA-test-LAUNCHER-refactored
  variables:
    <<: [*VARS, *LUNA_VARS]
    RUN_STAGE: finetune
    RUN_MODEL: t5
    RUN_MODEL_SIZE: 220m
    TP_SIZE: 1
    PP_SIZE: 1
    MAX_STEPS: 100
    NUM_NODES: 1
    TIME_LIMIT: "40:00"
    TEST_LEVEL: L0
    TEST_TASK: mnli
  needs:
    - convert.t5.220m_tp1_pp1

finetune.t5.220m_tp2_pp2_2node_100steps_mnli:
  <<: *bignlp-LUNA-test-LAUNCHER-refactored
  variables:
    <<: [*VARS, *LUNA_VARS]
    RUN_STAGE: finetune
    RUN_MODEL: t5
    RUN_MODEL_SIZE: 220m
    TP_SIZE: 2
    PP_SIZE: 2
    MAX_STEPS: 100
    NUM_NODES: 2
    TIME_LIMIT: "40:00"
    TEST_LEVEL: L1
    TEST_TASK: mnli
  needs:
    - convert.t5.220m_tp2_pp2

eval.t5.220m_tp1_pp1:
  <<: *bignlp-LUNA-test-LAUNCHER-refactored
  variables:
    <<: [*VARS, *LUNA_VARS]
    RUN_STAGE: eval
    TEST_TASK: mnli_matched
    RUN_MODEL: t5
    RUN_MODEL_SIZE: 220m
    TIME_LIMIT: "1:00:00"
    TP_SIZE: 1
    PP_SIZE: 1
    NUM_NODES: 1
    FINETUNE_JOB_DIR: finetune_t5_220m_tp1_pp1_1node_100steps_mnli
    TEST_LEVEL: L0
  needs:
    - finetune.t5.220m_tp1_pp1_1node_100steps_mnli

eval.t5.220m_tp2_pp2:
  <<: *bignlp-LUNA-test-LAUNCHER-refactored
  variables:
    <<: [*VARS, *LUNA_VARS]
    RUN_STAGE: eval
    TEST_TASK: mnli_matched
    RUN_MODEL: t5
    RUN_MODEL_SIZE: 220m
    TIME_LIMIT: "1:00:00"
    TP_SIZE: 2
    PP_SIZE: 2
    NUM_NODES: 2
    FINETUNE_JOB_DIR: finetune_t5_220m_tp2_pp2_2node_100steps_mnli
    MICRO_BATCH_SIZE: 8
    TEST_LEVEL: L1
  needs:
    - finetune.t5.220m_tp2_pp2_2node_100steps_mnli

convert.mt5.170m_tp1_pp1:
  <<: *bignlp-LUNA-test-LAUNCHER-refactored
  variables:
    <<: [*VARS, *LUNA_VARS]
    RUN_STAGE: convert
    RUN_MODEL: mt5
    RUN_MODEL_SIZE: 170m
    UPSTREAM_RUN_NAME: train_mt5_170m_tp1_pp1_1node_100steps
    TP_SIZE: 1
    PP_SIZE: 1
    TIME_LIMIT: "30:00"
    TEST_LEVEL: L0
  needs:
    - train.mt5.170m_tp1_pp1_1node_100steps

convert.mt5.170m_tp2_pp2:
  <<: *bignlp-LUNA-test-LAUNCHER-refactored
  variables:
    <<: [*VARS, *LUNA_VARS]
    RUN_STAGE: convert
    RUN_MODEL: mt5
    RUN_MODEL_SIZE: 170m
    UPSTREAM_RUN_NAME: train_mt5_170m_tp2_pp2_2node_100steps
    TP_SIZE: 2
    PP_SIZE: 2
    TIME_LIMIT: "30:00"
    TEST_LEVEL: L1
  needs:
    - train.mt5.170m_tp2_pp2_2node_100steps

finetune.mt5.170m_tp1_pp1_1node_100steps_xnli:
  <<: *bignlp-LUNA-test-LAUNCHER-refactored
  variables:
    <<: [*VARS, *LUNA_VARS]
    RUN_STAGE: finetune
    RUN_MODEL: mt5
    RUN_MODEL_SIZE: 170m
    TP_SIZE: 1
    PP_SIZE: 1
    MAX_STEPS: 100
    NUM_NODES: 1
    TIME_LIMIT: "30:00"
    TEST_LEVEL: L0
    TEST_TASK: xnli
  needs:
    - convert.mt5.170m_tp1_pp1

finetune.mt5.170m_tp2_pp2_2node_100steps_xnli:
  <<: *bignlp-LUNA-test-LAUNCHER-refactored
  variables:
    <<: [*VARS, *LUNA_VARS]
    RUN_STAGE: finetune
    RUN_MODEL: mt5
    RUN_MODEL_SIZE: 170m
    TP_SIZE: 2
    PP_SIZE: 2
    MAX_STEPS: 100
    NUM_NODES: 2
    TIME_LIMIT: "40:00"
    TEST_LEVEL: L1
    TEST_TASK: xnli
  needs:
    - convert.mt5.170m_tp2_pp2

eval.mt5.170m_tp1_pp1:
  <<: *bignlp-LUNA-test-LAUNCHER-refactored
  variables:
    <<: [*VARS, *LUNA_VARS]
    RUN_STAGE: eval
    TEST_TASK: xnli
    RUN_MODEL: mt5
    RUN_MODEL_SIZE: 170m
    TIME_LIMIT: "1:00:00"
    TP_SIZE: 1
    PP_SIZE: 1
    NUM_NODES: 1
    FINETUNE_JOB_DIR: finetune_mt5_170m_tp1_pp1_1node_100steps_xnli
    TEST_LEVEL: L0
  needs:
    - finetune.mt5.170m_tp1_pp1_1node_100steps_xnli

eval.mt5.170m_tp2_pp2:
  <<: *bignlp-LUNA-test-LAUNCHER-refactored
  variables:
    <<: [*VARS, *LUNA_VARS]
    RUN_STAGE: eval
    TEST_TASK: xnli
    RUN_MODEL: mt5
    RUN_MODEL_SIZE: 170m
    TIME_LIMIT: "1:00:00"
    TP_SIZE: 2
    PP_SIZE: 2
    NUM_NODES: 2
    FINETUNE_JOB_DIR: finetune_mt5_170m_tp2_pp2_2node_100steps_xnli
    MICRO_BATCH_SIZE: 8
    TEST_LEVEL: L1
  needs:
    - finetune.mt5.170m_tp2_pp2_2node_100steps_xnli

prompt_learn.gpt3.126m_tp1_pp1_1node_100steps_squad:
  <<: *bignlp-LUNA-test-LAUNCHER-refactored
  variables:
    <<: [*VARS, *LUNA_VARS]
    RUN_STAGE: prompt_learn
    RUN_MODEL: gpt3
    RUN_MODEL_SIZE: 126m
    TEST_TASK: squad
    TP_SIZE: 1
    PP_SIZE: 1
    NUM_NODES: 1
    MAX_STEPS: 100
    TIME_LIMIT: "30:00"
    TEST_LEVEL: L0
  needs:
    - convert.gpt3.126m_tp1_pp1

prompt_learn.gpt3.126m_tp1_pp1_1node_squad_real:
  <<: *bignlp-LUNA-test-LAUNCHER-refactored
  variables:
    <<: [*VARS, *LUNA_VARS]
    RUN_STAGE: prompt_learn
    RUN_MODEL: gpt3
    RUN_MODEL_SIZE: 126m
    TEST_TASK: squad_real
    LANGUAGE_MODEL_PATH: /lustre/fsw/joc/big_nlp/bignlp_ci_resources/checkpoints/gpt3_126m_bf16_O2_tp1_pp1.nemo
    CONTAINER_MOUNTS: "/lustre/fsw/joc/big_nlp/bignlp_ci_resources:/lustre/fsw/joc/big_nlp/bignlp_ci_resources,/lustre/fsw/joc/yuya/bignlp/bignlp-scripts_gpt3/data:/lustre/fsw/joc/yuya/bignlp/bignlp-scripts_gpt3/data"
    TP_SIZE: 1
    PP_SIZE: 1
    NUM_NODES: 1
    TIME_LIMIT: "01:00:00"
    TEST_LEVEL: L1
  needs:
    - build-BigNLP

eval.gpt3.prompt_126m_tp1_pp1_squad:
  <<: *bignlp-LUNA-test-LAUNCHER-refactored
  variables:
    <<: [*VARS, *LUNA_VARS]
    RUN_STAGE: eval
    RUN_MODEL: prompt_gpt3
    RUN_MODEL_SIZE: 126m
    TEST_TASK: squad
    PROMPT_LEARN_MODEL_DIR: prompt_learn_gpt3_126m_tp1_pp1_1node_squad
    TIME_LIMIT: "30:00"
    TP_SIZE: 1
    PP_SIZE: 1
    TEST_LEVEL: L0
  needs:
    - prompt_learn.gpt3.126m_tp1_pp1_1node_100steps_squad

eval.gpt3.prompt_126m_tp1_pp1_squad_real:
  <<: *bignlp-LUNA-test-LAUNCHER-refactored
  variables:
    <<: [*VARS, *LUNA_VARS]
    RUN_STAGE: eval
    RUN_MODEL: prompt_gpt3
    RUN_MODEL_SIZE: 126m
    TEST_TASK: squad_real
    PROMPT_LEARN_MODEL_DIR: prompt_learn_gpt3_126m_tp1_pp1_1node_squad_real
    TIME_LIMIT: "30:00"
    TP_SIZE: 1
    PP_SIZE: 1
    TEST_LEVEL: L1
  needs:
    - prompt_learn.gpt3.126m_tp1_pp1_1node_squad_real

prompt_learn.mt5.170m_tp2_pp2_2node_100steps_squad:
  <<: *bignlp-LUNA-test-LAUNCHER-refactored
  variables:
    <<: [*VARS, *LUNA_VARS]
    RUN_STAGE: prompt_learn
    RUN_MODEL: mt5
    RUN_MODEL_SIZE: 170m
    TP_SIZE: 2
    PP_SIZE: 2
    MAX_STEPS: 100
    NUM_NODES: 2
    TIME_LIMIT: "40:00"
    TEST_LEVEL: L1
  needs:
    - convert.mt5.170m_tp2_pp2

eval.mt5.prompt_170m_tp2_pp2_squad:
  <<: *bignlp-LUNA-test-LAUNCHER-refactored
  variables:
    <<: [*VARS, *LUNA_VARS]
    RUN_STAGE: eval
    RUN_MODEL: prompt_mt5
    RUN_MODEL_SIZE: 170m
    TEST_TASK: squad
    PROMPT_LEARN_MODEL_DIR: prompt_learn_mt5_170m_tp2_pp2_2node_squad
    CONVERT_MODEL_DIR: convert_mt5_170m_tp2_pp2
    TIME_LIMIT: "30:00"
    TP_SIZE: 2
    PP_SIZE: 2
    TEST_LEVEL: L1
  needs:
    - prompt_learn.mt5.170m_tp2_pp2_2node_100steps_squad

prompt_learn.t5.220m_tp2_pp2_2node_100steps_squad:
  <<: *bignlp-LUNA-test-LAUNCHER-refactored
  variables:
    <<: [*VARS, *LUNA_VARS]
    RUN_STAGE: prompt_learn
    RUN_MODEL: t5
    RUN_MODEL_SIZE: 220m
    TP_SIZE: 2
    PP_SIZE: 2
    MAX_STEPS: 100
    NUM_NODES: 2
    TIME_LIMIT: "40:00"
    TEST_LEVEL: L1
  needs:
    - convert.t5.220m_tp2_pp2

eval.t5.prompt_220m_tp2_pp2_squad:
  <<: *bignlp-LUNA-test-LAUNCHER-refactored
  variables:
    <<: [*VARS, *LUNA_VARS]
    RUN_STAGE: eval
    RUN_MODEL: prompt_t5
    RUN_MODEL_SIZE: 220m
    TEST_TASK: squad
    PROMPT_LEARN_MODEL_DIR: prompt_learn_t5_220m_tp2_pp2_2node_squad
    CONVERT_MODEL_DIR: convert_t5_220m_tp2_pp2
    TIME_LIMIT: "30:00"
    TP_SIZE: 2
    PP_SIZE: 2
    TEST_LEVEL: L1
  needs:
    - prompt_learn.t5.220m_tp2_pp2_2node_100steps_squad

prompt_learn.gpt3.126m_tp2_pp2_2node_100steps_squad:
  <<: *bignlp-LUNA-test-LAUNCHER-refactored
  variables:
    <<: [*VARS, *LUNA_VARS]
    RUN_STAGE: prompt_learn
    RUN_MODEL: gpt3
    RUN_MODEL_SIZE: 126m
    TEST_TASK: squad
    TP_SIZE: 2
    PP_SIZE: 2
    NUM_NODES: 2
    MAX_STEPS: 100
    TIME_LIMIT: "30:00"
    TEST_LEVEL: L0
  needs:
    - convert.gpt3.126m_tp2_pp2

eval.gpt3.prompt_126m_tp2_pp2_squad:
  <<: *bignlp-LUNA-test-LAUNCHER-refactored
  variables:
    <<: [*VARS, *LUNA_VARS]
    RUN_STAGE: eval
    RUN_MODEL: prompt_gpt3
    RUN_MODEL_SIZE: 126m
    TEST_TASK: squad
    PROMPT_LEARN_MODEL_DIR: prompt_learn_gpt3_126m_tp2_pp2_2node_squad
    TIME_LIMIT: "30:00"
    TP_SIZE: 2
    PP_SIZE: 2
    TEST_LEVEL: L0
  needs:
    - prompt_learn.gpt3.126m_tp2_pp2_2node_100steps_squad

data_prep.gpt3.the_pile_prepare_shard00:
  <<: *bignlp-LUNA-test-LAUNCHER-refactored
  variables:
    <<: [*VARS, *LUNA_VARS]
    RUN_STAGE: data_prep
    RUN_MODEL: gpt3
    DATASET: pile
    TEST_LEVEL: L2
  needs:
    - build-BigNLP


data_prep.t5.the_pile_prepare_shard00:
  <<: *bignlp-LUNA-test-LAUNCHER-refactored
  variables:
    <<: [*VARS, *LUNA_VARS]
    RUN_STAGE: data_prep
    RUN_MODEL: t5
    DATASET: pile
    TEST_LEVEL: L2
  needs:
    - build-BigNLP


data_prep.mt5.mc4_prepare_lang_mt:
  <<: *bignlp-LUNA-test-LAUNCHER-refactored
  variables:
    <<: [*VARS, *LUNA_VARS]
    RUN_STAGE: data_prep
    RUN_MODEL: mt5
    DATASET: mc4
    TEST_LEVEL: L2
  needs:
    - build-BigNLP

train.gpt3.ngc_126m_tp1_pp1_2node_100steps:
  <<: *bignlp-NGC-test-LAUNCHER
  variables:
    <<: [*VARS, *NGC_VARS]
    RUN_TASK: train
    RUN_MODEL: gpt3
    RUN_JOB_NAME: 126m_tp1_pp1_2node_100steps
  rules:
    - when: never
  needs:
    - build-BigNLP

cleanup.selene:
  tags: *LUNA_TAGS
  stage: cleanup
  variables:
    <<: [*VARS, *LUNA_VARS]
  script:
    - rm -rf ${CI_BUILDS_DIR}/${SLURM_ACCOUNT}/big_nlp/bignlp_ci/*
    - echo "Finished cleaning everything in Selene"
  allow_failure: true
  rules:
    - when: manual


# Auto generated tests

train.gpt3.126m_tp2_pp2_2node_100steps_SP:
  <<: *bignlp-LUNA-test-LAUNCHER-refactored
  variables:
    <<: [*VARS, *LUNA_VARS]
    RUN_STAGE: train
    RUN_MODEL: gpt3
    RUN_MODEL_SIZE: 126m
    RUN_NAME_SUFFIX: "SP"
    TP_SIZE: 2
    PP_SIZE: 2
    NUM_NODES: 2
    MAX_STEPS: 100
    TIME_LIMIT: "40:00"
    TEST_LEVEL: L1
    ADDITIONAL_PARAMS: "training.model.sequence_parallel=True"
  needs:
    - build-BigNLP


eval.gpt3.126m_tp2_pp2_lambada_SP:
  <<: *bignlp-LUNA-test-LAUNCHER-refactored
  variables:
    <<: [*VARS, *LUNA_VARS]
    RUN_STAGE: eval
    RUN_MODEL: gpt3
    RUN_MODEL_SIZE: 126m
    RUN_NAME_SUFFIX: "SP"
    TEST_TASK: lambada
    TRAIN_JOB_NAME: train_gpt3_126m_tp2_pp2_2node_100steps_SP
    TP_SIZE: 2
    PP_SIZE: 2
    TIME_LIMIT: "40:00"
    TEST_LEVEL: L1
  needs:
    - train.gpt3.126m_tp2_pp2_2node_100steps_SP


convert.gpt3.126m_tp2_pp2_SP:
  <<: *bignlp-LUNA-test-LAUNCHER-refactored
  variables:
    <<: [*VARS, *LUNA_VARS]
    RUN_STAGE: convert
    RUN_MODEL: gpt3
    RUN_MODEL_SIZE: 126m
    RUN_NAME_SUFFIX: "SP"
    UPSTREAM_RUN_NAME: train_gpt3_126m_tp2_pp2_2node_100steps_SP
    TP_SIZE: 2
    PP_SIZE: 2
    TIME_LIMIT: "40:00"
    TEST_LEVEL: L1
  needs:
    - train.gpt3.126m_tp2_pp2_2node_100steps_SP


prompt_learn.gpt3.126m_tp2_pp2_2node_100steps_squad_SP:
  <<: *bignlp-LUNA-test-LAUNCHER-refactored
  variables:
    <<: [*VARS, *LUNA_VARS]
    RUN_STAGE: prompt_learn
    RUN_MODEL: gpt3
    RUN_MODEL_SIZE: 126m
    RUN_NAME_SUFFIX: "SP"
    TEST_TASK: squad
    TP_SIZE: 2
    PP_SIZE: 2
    NUM_NODES: 2
    MAX_STEPS: 100
    TIME_LIMIT: "40:00"
    TEST_LEVEL: L1
  needs:
    - convert.gpt3.126m_tp2_pp2_SP


eval.gpt3.prompt_126m_tp2_pp2_squad_SP:
  <<: *bignlp-LUNA-test-LAUNCHER-refactored
  variables:
    <<: [*VARS, *LUNA_VARS]
    RUN_STAGE: eval
    RUN_MODEL: prompt_gpt3
    RUN_MODEL_SIZE: 126m
    RUN_NAME_SUFFIX: "SP"
    TEST_TASK: squad
    TP_SIZE: 2
    PP_SIZE: 2
    NUM_NODES: 2
    PROMPT_LEARN_MODEL_DIR: prompt_learn_gpt3_126m_tp2_pp2_2node_squad_SP
    CONVERT_MODEL_DIR: convert_gpt3_126m_tp2_pp2_SP
    TIME_LIMIT: "40:00"
    TEST_LEVEL: L1
  needs:
    - prompt_learn.gpt3.126m_tp2_pp2_2node_100steps_squad_SP

train.gpt3.126m_tp2_pp2_2node_100steps_SP_SAR:
  <<: *bignlp-LUNA-test-LAUNCHER-refactored
  variables:
    <<: [*VARS, *LUNA_VARS]
    RUN_STAGE: train
    RUN_MODEL: gpt3
    RUN_MODEL_SIZE: 126m
    RUN_NAME_SUFFIX: "SP_SAR"
    TP_SIZE: 2
    PP_SIZE: 2
    NUM_NODES: 2
    MAX_STEPS: 100
    TIME_LIMIT: "40:00"
    TEST_LEVEL: L1
    ADDITIONAL_PARAMS: "training.model.activations_checkpoint_granularity=selective training.model.activations_checkpoint_method=null training.model.activations_checkpoint_num_layers=null training.model.sequence_parallel=True "
  needs:
    - build-BigNLP


eval.gpt3.126m_tp2_pp2_lambada_SP_SAR:
  <<: *bignlp-LUNA-test-LAUNCHER-refactored
  variables:
    <<: [*VARS, *LUNA_VARS]
    RUN_STAGE: eval
    RUN_MODEL: gpt3
    RUN_MODEL_SIZE: 126m
    RUN_NAME_SUFFIX: "SP_SAR"
    TEST_TASK: lambada
    TRAIN_JOB_NAME: train_gpt3_126m_tp2_pp2_2node_100steps_SP_SAR
    TP_SIZE: 2
    PP_SIZE: 2
    TIME_LIMIT: "40:00"
    TEST_LEVEL: L1
  needs:
    - train.gpt3.126m_tp2_pp2_2node_100steps_SP_SAR


convert.gpt3.126m_tp2_pp2_SP_SAR:
  <<: *bignlp-LUNA-test-LAUNCHER-refactored
  variables:
    <<: [*VARS, *LUNA_VARS]
    RUN_STAGE: convert
    RUN_MODEL: gpt3
    RUN_MODEL_SIZE: 126m
    RUN_NAME_SUFFIX: "SP_SAR"
    UPSTREAM_RUN_NAME: train_gpt3_126m_tp2_pp2_2node_100steps_SP_SAR
    TP_SIZE: 2
    PP_SIZE: 2
    TIME_LIMIT: "40:00"
    TEST_LEVEL: L1
  needs:
    - train.gpt3.126m_tp2_pp2_2node_100steps_SP_SAR


prompt_learn.gpt3.126m_tp2_pp2_2node_100steps_squad_SP_SAR:
  <<: *bignlp-LUNA-test-LAUNCHER-refactored
  variables:
    <<: [*VARS, *LUNA_VARS]
    RUN_STAGE: prompt_learn
    RUN_MODEL: gpt3
    RUN_MODEL_SIZE: 126m
    RUN_NAME_SUFFIX: "SP_SAR"
    TEST_TASK: squad
    TP_SIZE: 2
    PP_SIZE: 2
    NUM_NODES: 2
    MAX_STEPS: 100
    TIME_LIMIT: "40:00"
    TEST_LEVEL: L1
  needs:
    - convert.gpt3.126m_tp2_pp2_SP_SAR


eval.gpt3.prompt_126m_tp2_pp2_squad_SP_SAR:
  <<: *bignlp-LUNA-test-LAUNCHER-refactored
  variables:
    <<: [*VARS, *LUNA_VARS]
    RUN_STAGE: eval
    RUN_MODEL: prompt_gpt3
    RUN_MODEL_SIZE: 126m
    RUN_NAME_SUFFIX: "SP_SAR"
    TEST_TASK: squad
    TP_SIZE: 2
    PP_SIZE: 2
    NUM_NODES: 2
    PROMPT_LEARN_MODEL_DIR: prompt_learn_gpt3_126m_tp2_pp2_2node_squad_SP_SAR
    CONVERT_MODEL_DIR: convert_gpt3_126m_tp2_pp2_SP_SAR
    TIME_LIMIT: "40:00"
    TEST_LEVEL: L1
  needs:
    - prompt_learn.gpt3.126m_tp2_pp2_2node_100steps_squad_SP_SAR


train.gpt3.126m_tp2_pp2_2node_100steps_DistOpt:
  <<: *bignlp-LUNA-test-LAUNCHER-refactored
  variables:
    <<: [*VARS, *LUNA_VARS]
    RUN_STAGE: train
    RUN_MODEL: gpt3
    RUN_MODEL_SIZE: 126m
    RUN_NAME_SUFFIX: "DistOpt"
    TP_SIZE: 2
    PP_SIZE: 2
    NUM_NODES: 2
    MAX_STEPS: 100
    TIME_LIMIT: "00:40:00"
    TEST_LEVEL: L1
    ADDITIONAL_PARAMS: "training.model.optim.name=distributed_fused_adam"
  needs:
    - build-BigNLP


eval.gpt3.126m_tp2_pp2_lambada_DistOpt:
  <<: *bignlp-LUNA-test-LAUNCHER-refactored
  variables:
    <<: [*VARS, *LUNA_VARS]
    RUN_STAGE: eval
    RUN_MODEL: gpt3
    RUN_MODEL_SIZE: 126m
    RUN_NAME_SUFFIX: "DistOpt"
    TEST_TASK: lambada
    TRAIN_JOB_NAME: train_gpt3_126m_tp2_pp2_2node_100steps_DistOpt
    TP_SIZE: 2
    PP_SIZE: 2
    TIME_LIMIT: "00:40:00"
    TEST_LEVEL: L1
  needs:
    - train.gpt3.126m_tp2_pp2_2node_100steps_DistOpt


convert.gpt3.126m_tp2_pp2_DistOpt:
  <<: *bignlp-LUNA-test-LAUNCHER-refactored
  variables:
    <<: [*VARS, *LUNA_VARS]
    RUN_STAGE: convert
    RUN_MODEL: gpt3
    RUN_MODEL_SIZE: 126m
    RUN_NAME_SUFFIX: "DistOpt"
    UPSTREAM_RUN_NAME: train_gpt3_126m_tp2_pp2_2node_100steps_DistOpt
    TP_SIZE: 2
    PP_SIZE: 2
    TIME_LIMIT: "00:40:00"
    TEST_LEVEL: L1
  needs:
    - train.gpt3.126m_tp2_pp2_2node_100steps_DistOpt


prompt_learn.gpt3.126m_tp2_pp2_2node_100steps_squad_DistOpt:
  <<: *bignlp-LUNA-test-LAUNCHER-refactored
  variables:
    <<: [*VARS, *LUNA_VARS]
    RUN_STAGE: prompt_learn
    RUN_MODEL: gpt3
    RUN_MODEL_SIZE: 126m
    RUN_NAME_SUFFIX: "DistOpt"
    TEST_TASK: squad
    TP_SIZE: 2
    PP_SIZE: 2
    NUM_NODES: 2
    MAX_STEPS: 100
    TIME_LIMIT: "00:40:00"
    TEST_LEVEL: L1
  needs:
    - convert.gpt3.126m_tp2_pp2_DistOpt


eval.gpt3.prompt_126m_tp2_pp2_squad_DistOpt:
  <<: *bignlp-LUNA-test-LAUNCHER-refactored
  variables:
    <<: [*VARS, *LUNA_VARS]
    RUN_STAGE: eval
    RUN_MODEL: prompt_gpt3
    RUN_MODEL_SIZE: 126m
    RUN_NAME_SUFFIX: "DistOpt"
    TEST_TASK: squad
    TP_SIZE: 2
    PP_SIZE: 2
    NUM_NODES: 2
    PROMPT_LEARN_MODEL_DIR: prompt_learn_gpt3_126m_tp2_pp2_2node_squad_DistOpt
    CONVERT_MODEL_DIR: convert_gpt3_126m_tp2_pp2_DistOpt
    TIME_LIMIT: "00:40:00"
    TEST_LEVEL: L1
  needs:
    - prompt_learn.gpt3.126m_tp2_pp2_2node_100steps_squad_DistOpt


train.gpt3.126m_tp2_pp2_2node_100steps_DistOpt_SP_SAR:
  <<: *bignlp-LUNA-test-LAUNCHER-refactored
  variables:
    <<: [*VARS, *LUNA_VARS]
    RUN_STAGE: train
    RUN_MODEL: gpt3
    RUN_MODEL_SIZE: 126m
    RUN_NAME_SUFFIX: "DistOpt_SP_SAR"
    TP_SIZE: 2
    PP_SIZE: 2
    NUM_NODES: 2
    MAX_STEPS: 100
    TIME_LIMIT: "00:40:00"
    TEST_LEVEL: L1
    ADDITIONAL_PARAMS: "training.model.optim.name=distributed_fused_adam training.model.activations_checkpoint_granularity=selective training.model.activations_checkpoint_method=null training.model.activations_checkpoint_num_layers=null training.model.sequence_parallel=True "
  needs:
    - build-BigNLP


eval.gpt3.126m_tp2_pp2_lambada_DistOpt_SP_SAR:
  <<: *bignlp-LUNA-test-LAUNCHER-refactored
  variables:
    <<: [*VARS, *LUNA_VARS]
    RUN_STAGE: eval
    RUN_MODEL: gpt3
    RUN_MODEL_SIZE: 126m
    RUN_NAME_SUFFIX: "DistOpt_SP_SAR"
    TEST_TASK: lambada
    TRAIN_JOB_NAME: train_gpt3_126m_tp2_pp2_2node_100steps_DistOpt_SP_SAR
    TP_SIZE: 2
    PP_SIZE: 2
    TIME_LIMIT: "00:40:00"
    TEST_LEVEL: L1
  needs:
    - train.gpt3.126m_tp2_pp2_2node_100steps_DistOpt_SP_SAR


convert.gpt3.126m_tp2_pp2_DistOpt_SP_SAR:
  <<: *bignlp-LUNA-test-LAUNCHER-refactored
  variables:
    <<: [*VARS, *LUNA_VARS]
    RUN_STAGE: convert
    RUN_MODEL: gpt3
    RUN_MODEL_SIZE: 126m
    RUN_NAME_SUFFIX: "DistOpt_SP_SAR"
    UPSTREAM_RUN_NAME: train_gpt3_126m_tp2_pp2_2node_100steps_DistOpt_SP_SAR
    TP_SIZE: 2
    PP_SIZE: 2
    TIME_LIMIT: "00:40:00"
    TEST_LEVEL: L1
  needs:
    - train.gpt3.126m_tp2_pp2_2node_100steps_DistOpt_SP_SAR


prompt_learn.gpt3.126m_tp2_pp2_2node_100steps_squad_DistOpt_SP_SAR:
  <<: *bignlp-LUNA-test-LAUNCHER-refactored
  variables:
    <<: [*VARS, *LUNA_VARS]
    RUN_STAGE: prompt_learn
    RUN_MODEL: gpt3
    RUN_MODEL_SIZE: 126m
    RUN_NAME_SUFFIX: "DistOpt_SP_SAR"
    TEST_TASK: squad
    TP_SIZE: 2
    PP_SIZE: 2
    NUM_NODES: 2
    MAX_STEPS: 100
    TIME_LIMIT: "00:40:00"
    TEST_LEVEL: L1
  needs:
    - convert.gpt3.126m_tp2_pp2_DistOpt_SP_SAR


eval.gpt3.prompt_126m_tp2_pp2_squad_DistOpt_SP_SAR:
  <<: *bignlp-LUNA-test-LAUNCHER-refactored
  variables:
    <<: [*VARS, *LUNA_VARS]
    RUN_STAGE: eval
    RUN_MODEL: prompt_gpt3
    RUN_MODEL_SIZE: 126m
    RUN_NAME_SUFFIX: "DistOpt_SP_SAR"
    TEST_TASK: squad
    TP_SIZE: 2
    PP_SIZE: 2
    NUM_NODES: 2
    PROMPT_LEARN_MODEL_DIR: prompt_learn_gpt3_126m_tp2_pp2_2node_squad_DistOpt_SP_SAR
    CONVERT_MODEL_DIR: convert_gpt3_126m_tp2_pp2_DistOpt_SP_SAR
    TIME_LIMIT: "00:40:00"
    TEST_LEVEL: L1
  needs:
    - prompt_learn.gpt3.126m_tp2_pp2_2node_100steps_squad_DistOpt_SP_SAR<|MERGE_RESOLUTION|>--- conflicted
+++ resolved
@@ -7,16 +7,10 @@
   LOCAL_NEMO_PATH: ""
   NGC_BIGNLP_CI_PATH: "bignlp_ci" # mount at /mount/results
   CONTAINER_NVCR_BASE: nvcr.io/nvidian/bignlp-ci:training
-<<<<<<< HEAD
   TESTS_TO_RUN_AFTER_MERGE_REQ: L0  # Can specify levels, ci job names etc as a space seperated list to run during merge request
   TESTS_TO_RUN_ON_THIS_COMMIT: NONE
   TEST_REGEX_ON_THIS_COMMIT: NONE #https://github.com/google/re2/wiki/Syntax (Can define regex as in this spec) e.g /.*gpt3.*/
-=======
-  TESTS_TO_RUN_ON_MERGE_REQ: L0  # Can specify levels, ci job names etc as a space seperated list to run during merge request
-  TESTS_TO_RUN_ON_THIS_COMMIT: NONE # Can specify levels, ci job names etc as a space seperated list to run during this commit
-  TEST_REGEX_ON_THIS_COMMIT: /.*_SP.*/ #https://github.com/google/re2/wiki/Syntax (Can define regex as in this spec) e.g /.*gpt3.*/
-  CREATE_TEST_DATA: "True"
->>>>>>> 52eeffc0
+  CREATE_TEST_DATA: "False"
 
 
 stages:
@@ -53,7 +47,7 @@
       - public
   rules:
     - if: '$CI_COMMIT_REF_NAME == $CI_DEFAULT_BRANCH'
-    
+
 before_script:
   - umask 0007
   - export DOCKERFILE=./Dockerfile
@@ -222,7 +216,7 @@
             cp $RESULTS_DIR/*.json tests/ci_tests/selene/pytest/$RUN_STAGE/${RUN_MODEL}_result_files/${RUN_NAME}.json
           fi
           git add tests/ci_tests/selene/pytest/$RUN_STAGE/${RUN_MODEL}_result_files/*
-          sed -i 's/TESTS_TO_RUN_ON_THIS_COMMIT: NONE
+          sed -i 's/TESTS_TO_RUN_ON_THIS_COMMIT: .*/TESTS_TO_RUN_ON_THIS_COMMIT: NONE/g' .gitlab-ci.yml
           git add .gitlab-ci.yml
           git commit -m "Adding the result file for $RUN_NAME"
           git push origin $CI_PIPELINE_ID
