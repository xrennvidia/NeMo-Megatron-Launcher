# Info on how to use the new CI system (https://docs.google.com/document/d/18uNblUvMvnN51Fda0itqsZzEXm9SJKQ-AcRMw6mGdCg/edit)

variables: &VARS
  BIGNLP_REGISTRY: "gitlab-master.nvidia.com:5005/dl/joc/bignlp-scripts"
  BIGNLP_BASE_IMAGE: "gitlab-master.nvidia.com:5005/dl/dgx/bignlp/train:infer_refactor-py3-base"
  SELENE_BIGNLP_CI_PATH: "/lustre/fsw/joc/big_nlp/bignlp_ci"
  NGC_BIGNLP_CI_PATH: "bignlp_ci" # mount at /mount/results
  CONTAINER_NVCR_BASE: nvcr.io/nvidian/bignlp-ci:training
  TESTS_TO_RUN_ON_MERGE_REQ: L0  # Can specify levels, ci job names etc as a space seperated list to run during merge request
  TESTS_TO_RUN_ON_THIS_COMMIT:  prompt_learn.gpt3.126m_tp1_pp1_1node_squad_real eval.gpt3.prompt_126m_tp1_pp1_squad_real # Can specify levels, ci job names etc as a space seperated list to run during this commit
  TEST_REGEX_ON_THIS_COMMIT: NONE #https://github.com/google/re2/wiki/Syntax (Can define regex as in this spec) e.g /.*gpt3.*/


stages:
  - build
  - release_perf
  - test
  - cleanup


################
# JOB Templates
################

test:unit_tests:
  tags:
    - V100
  stage: test
  script:
    - pip install -r requirements.txt
    - pip install pytest
    - pip install requests-mock
    - export PATH="/home/gitlab-runner/.local/bin:$PATH"
    - pytest tests/unit_tests
  rules:
    - when: always

before_script:
  - umask 0007
  - export DOCKERFILE=./Dockerfile
  - export FROM_IMAGE_NAME=$BIGNLP_BASE_IMAGE
  - export IMAGE_NAME=bignlp_ci
  - export BUILD_IMAGE_NAME=${BIGNLP_REGISTRY}/${IMAGE_NAME}:pipe.${CI_PIPELINE_ID}
  - export BUILD_IMAGE_NAME_SRUN="${BUILD_IMAGE_NAME/:5005\//#}"
  - export NVCR_IMAGE_NAME=${CONTAINER_NVCR_BASE}.pipe.${CI_PIPELINE_ID}

.build: &build_template
  stage: build
  script:
    - docker login -u gitlab-ci-token -p $CI_JOB_TOKEN "${CI_REGISTRY}"
    - export DOCKER_REGISTRY="${CI_REGISTRY/:5005/}"
    - docker login -u gitlab-ci-token -p $CI_JOB_TOKEN "${DOCKER_REGISTRY}"
    - docker login -u "\$oauthtoken" -p $NGC_CLI_API_KEY nvcr.io
    # Define bignlp build image
    - set -x
    - ls
    - env
    - export FROM_IMAGE_ARG="--build-arg FROM_IMAGE_NAME=${FROM_IMAGE_NAME}"
    - docker pull ${FROM_IMAGE_NAME}
    - docker build -t ${BUILD_IMAGE_NAME} ${FROM_IMAGE_ARG} .
    - docker push ${BUILD_IMAGE_NAME}
    # Push to NGC
    - docker tag ${BUILD_IMAGE_NAME} ${NVCR_IMAGE_NAME}
    - docker push ${NVCR_IMAGE_NAME}
  allow_failure: false
  tags:
    - vm-builder

.LUNA: &LUNA
  variables: &LUNA_VARS
    SLURM_PARTITION: "luna"
    SLURM_NIGHTLY_PARTITION: "luna"
    SLURM_ACCOUNT: "joc"
    CLUSTER:       "selene"
    PYXIS_LITE:    "1"
    ENROOT_MOUNT_HOME: "n"
    GIT_CLONE_PATH: $CI_BUILDS_DIR/$SLURM_ACCOUNT/big_nlp/bignlp_ci/$CI_PIPELINE_ID/$CI_JOB_ID/$CI_PROJECT_NAME # THIS DOES NOT HAVE QUOTES FOR A REASON
    EXCLUDE_NODES: ""
    GPU_ARCH:      "A100"
  tags: &LUNA_TAGS
    - selene_ssh

.NGC: &NGC
  variables: &NGC_VARS
    NGC_CLI_FORMAT_TYPE: "json"
    NGC_CLI_ACE: "nv-eagle"
    NGC_CLI_ORG: "nv-eagle-debug"
    NGC_CLI_TEAM: "no-team"
    NGC_CI_RESULT_WORKSPACE: "yuya-bignlp-ci"
  tags: &NGC_TAGS
    - ngc

.bignlp-NGC-test-LAUNCHER: &bignlp-NGC-test-LAUNCHER
  tags: *NGC_TAGS
  stage: test
  script:
    - set -x
    - pwd
    - export PIPELINE_DIR="${NGC_BIGNLP_CI_PATH}/${CI_PIPELINE_ID}"
    - export NGC_PROJECT_DIR="${PIPELINE_DIR}/${CI_JOB_ID}/${CI_PROJECT_NAME}" # GIT_CLONE_PATH on NGC
    - export BASE_RESULTS_DIR="${PIPELINE_DIR}/results"
    - export RUN_NAME=${RUN_TASK}_${RUN_MODEL}_${RUN_JOB_NAME}
    - export RESULTS_DIR=${BASE_RESULTS_DIR}/${RUN_NAME}
    - env
    - ngc workspace upload --source . --destination ${NGC_PROJECT_DIR} ${NGC_CI_RESULT_WORKSPACE}
    - bash tests/ci_tests/ngc/scripts/${RUN_TASK}/${RUN_MODEL}/${RUN_JOB_NAME}.sh | tee job_${CI_JOB_ID}.json
    - NGC_ID=$(cat job_${CI_JOB_ID}.json | jq -r ".id")
    - cd tests/ci_tests/utils
    - chmod 777 ./* -R
    - bash ngcjobwait.sh ${NGC_ID} 0
    - ngc batch attach ${NGC_ID}
    - bash ngcjobwait.sh ${NGC_ID} 1
    - bash ngcjobcheck.sh ${NGC_ID}
    - echo "Finished pytest job"

build-BigNLP:
  <<: *build_template
  rules:
    - when: always

release_perf:
  stage: release_perf
  trigger:
    include: tests/ci_tests/selene/release_perf/gitlab-ci.yml

<<<<<<< HEAD
.bignlp-LUNA-test-LAUNCHER: &bignlp-LUNA-test-LAUNCHER
  tags: *LUNA_TAGS
  stage: test
  script: &bignlp-LUNA-test-LAUNCHER-SCRIPT
    - chmod 774 ./* -R
    - umask 0007
    - source /lustre/fsw/joc/big_nlp/nemo_gpt3/my_venv/bin/activate
    - set -x
    - export PIPELINE_DIR="${SELENE_BIGNLP_CI_PATH}/${CI_PIPELINE_ID}"
    - export BASE_RESULTS_DIR="${PIPELINE_DIR}/results"
    - export RUN_NAME=${RUN_TASK}_${RUN_MODEL}_${RUN_JOB_NAME}
    - export RESULTS_DIR=${BASE_RESULTS_DIR}/${RUN_NAME}
    - env
    - bash tests/ci_tests/selene/scripts/${RUN_TASK}/${RUN_MODEL}/${RUN_JOB_NAME}.sh
    # Wait for job to launch
    - sleep 10s # Without this, "sacct" in jobstate.sh does not always find the SLURM job.
    - export SLURM_JOBID=$(cat "${RESULTS_DIR}/launcher.log")
    - echo $SLURM_JOBID
    - export SLURM_OUTPUT=${RESULTS_DIR}/slurm_${SLURM_JOBID}.log
    #export SLURM_OUTPUT=$(scontrol show job "${SLURM_JOBID}" | grep 'StdOut' | awk -F '=' '{ print $2 }')
    - cd tests/ci_tests/utils
    - chmod 777 ./* -R
    - bash jobwait.sh "${SLURM_JOBID}" & PID=$!
    - touch "${SLURM_OUTPUT}"
    - \[ ! -z ${SLURM_JOBID} \] && echo -e " --------------------------------------------------\n"
                "----------WAITING FOR SLURM JOB TO BEGIN-----------\n"
                "---------------------------------------------------\n"
                "$(scontrol show job=${SLURM_JOBID})\n"
                "---------------------------------------------------\n"
    # Gitlab logs collapsible section markers
    - echo -e "\e[0Ksection_end:`date +%s`:slurm_setup\r\e[0K"
    # Follow output of the job
    - tail --pid="${PID}" -f "${SLURM_OUTPUT}" # Stream job output until it finishes.
    - echo "Finished job with name ${RUN_NAME}"
    - cd ${GIT_CLONE_PATH}
    # Run metrics collection
    - python3 tests/ci_tests/utils/convert_ci_metric_to_json.py tests/ci_tests/selene/pytest/${RUN_TASK}/${RUN_MODEL}/test_${RUN_JOB_NAME}.py
    # Run Pytest
    - pip3 install pytest
    - pytest tests/ci_tests/selene/pytest/${RUN_TASK}/${RUN_MODEL}/test_${RUN_JOB_NAME}.py
    - echo "Finished pytest job"
  allow_failure: true

=======
>>>>>>> ce6464ef
.bignlp-LUNA-test-LAUNCHER-refactored: &bignlp-LUNA-test-LAUNCHER-refactored
  tags: *LUNA_TAGS
  stage: test
  script: &bignlp-LUNA-test-LAUNCHER-SCRIPT
    - chmod 774 ./* -R
    - umask 0007
    - source /lustre/fsw/joc/big_nlp/nemo_gpt3/my_venv/bin/activate
    - set -x
    - export PIPELINE_DIR="${SELENE_BIGNLP_CI_PATH}/${CI_PIPELINE_ID}"
    - export BASE_RESULTS_DIR="${PIPELINE_DIR}/results"
    - export RUN_NAME=${RUN_STAGE}_${RUN_MODEL}_${RUN_MODEL_SIZE}_tp${TP_SIZE}_pp${PP_SIZE}
    - if [[ "$RUN_STAGE" = "train" ]]; then export RUN_NAME=${RUN_NAME}_${NUM_NODES}node_${MAX_STEPS}steps; fi
    - if [[ "$RUN_STAGE" = "prompt_learn" ]]; then export RUN_NAME=${RUN_NAME}_${NUM_NODES}node_${TEST_TASK}; fi
    - if [[ "$RUN_STAGE" = "finetune" ]]; then export RUN_NAME=${RUN_NAME}_${NUM_NODES}node_${MAX_STEPS}steps_${TEST_TASK}; fi
    - if [[ "$RUN_STAGE" = "eval" ]]; then export RUN_NAME=${RUN_NAME}_${TEST_TASK}; fi
    - if [[ "$RUN_STAGE" = "data_prep" ]]; then export RUN_NAME=${RUN_STAGE}_${RUN_MODEL}_${DATASET}; fi
    - export RESULTS_DIR=${BASE_RESULTS_DIR}/${RUN_NAME}
    - env
    - |
        if [[ "$RUN_STAGE" = "data_prep" ]]; then
          bash tests/ci_tests/selene/scripts/${RUN_STAGE}/${RUN_MODEL}/${RUN_STAGE}_${DATASET}.sh
        else
          bash tests/ci_tests/selene/scripts/${RUN_STAGE}/${RUN_MODEL}/${RUN_STAGE}_${RUN_MODEL}_model.sh
        fi
    # Wait for job to launch
    - sleep 10s # Without this, "sacct" in jobstate.sh does not always find the SLURM job.
    - export SLURM_JOBID=$(cat "${RESULTS_DIR}/launcher.log")
    - echo $SLURM_JOBID
    - export SLURM_OUTPUT=${RESULTS_DIR}/slurm_${SLURM_JOBID}.log
    #export SLURM_OUTPUT=$(scontrol show job "${SLURM_JOBID}" | grep 'StdOut' | awk -F '=' '{ print $2 }')
    - cd tests/ci_tests/utils
    - chmod 777 ./* -R
    - bash jobwait.sh "${SLURM_JOBID}" & PID=$!
    - touch "${SLURM_OUTPUT}"
    - \[ ! -z ${SLURM_JOBID} \] && echo -e " --------------------------------------------------\n"
                "----------WAITING FOR SLURM JOB TO BEGIN-----------\n"
                "---------------------------------------------------\n"
                "$(scontrol show job=${SLURM_JOBID})\n"
                "---------------------------------------------------\n"
    # Gitlab logs collapsible section markers
    - echo -e "\e[0Ksection_end:`date +%s`:slurm_setup\r\e[0K"
    # Follow output of the job
    - tail --pid="${PID}" -f "${SLURM_OUTPUT}" # Stream job output until it finishes.
    - echo "Finished job with name ${RUN_NAME}"
    - cd ${GIT_CLONE_PATH}
    # Run metrics collection
    - python3 tests/ci_tests/utils/convert_ci_metric_to_json.py $RESULTS_DIR $RUN_STAGE $RUN_MODEL
    # If you wan to be able to automatically add test results file then set the CREATE_TEST_DATA flag to be true.
    # It will run the test on selene copy the results file and paste it in the bignlp-scripts repo and raise a PR.
    - |
        if [[ "$CREATE_TEST_DATA" = "True" ]]; then
          echo "Current working directory"
          echo $pwd
          cd ..
          mkdir test
          cd test
          git clone ssh://git@gitlab-master.nvidia.com:12051/dl/JoC/bignlp-scripts.git
          cd bignlp-scripts
          git checkout -b $CI_PIPELINE_ID
          GIT_BRANCHES=`git branch -r`
          if [[ "$GIT_BRANCHES" =~ .*"$CI_PIPELINE_ID".* ]]; then git pull origin $CI_PIPELINE_ID; fi
          cp $RESULTS_DIR/*.json tests/ci_tests/selene/pytest/$RUN_STAGE/${RUN_MODEL}_result_files/
          git add tests/ci_tests/selene/pytest/$RUN_STAGE/${RUN_MODEL}_result_files/*
          sed -i 's/TESTS_TO_RUN_ON_THIS_COMMIT: .*/TESTS_TO_RUN_ON_THIS_COMMIT: NONE/g' .gitlab-ci.yml
          git add .gitlab-ci.yml
          git commit -m "Adding the result file for $RUN_NAME"
          git push origin $CI_PIPELINE_ID
          echo "Created test file and pushed it"
          exit 0
        fi
    # Run Pytest
    - pip3 install pytest
    - TEST_FILE=test_${RUN_STAGE}_pipeline.py
    # Will come in here from gpt3 and prompt_gpt3
    - if [[ "$RUN_STAGE" = "eval" && "$RUN_MODEL" == *"gpt3"* ]]; then TEST_FILE="test_gpt3_eval_pipeline.py"; fi
    - pytest tests/ci_tests/selene/pytest/${RUN_STAGE}/${TEST_FILE}
    - echo "Finished pytest job"
  rules:
    - if: $TEST_LEVEL =~ $TESTS_TO_RUN_ON_THIS_COMMIT || $CI_JOB_NAME =~ $TESTS_TO_RUN_ON_THIS_COMMIT || $CI_JOB_NAME =~ $TEST_REGEX_ON_THIS_COMMIT
      when: always
    - if: '$CI_PIPELINE_SOURCE == "merge_request_event" && $TEST_LEVEL =~ $TESTS_TO_RUN_ON_MERGE_REQ'
      when: always
  allow_failure: false

train.gpt3.126m_tp1_pp1_1node_100steps:
  <<: *bignlp-LUNA-test-LAUNCHER-refactored
  variables:
    <<: [*VARS, *LUNA_VARS]
    RUN_STAGE: train
    RUN_MODEL: gpt3
    RUN_MODEL_SIZE: 126m
    TP_SIZE: 1
    PP_SIZE: 1
    NUM_NODES: 1
    MAX_STEPS: 100
    TIME_LIMIT: "20:00"
    TEST_LEVEL: L0
  needs:
    - build-BigNLP

train.gpt3.126m_tp2_pp1_1node_100steps:
  <<: *bignlp-LUNA-test-LAUNCHER-refactored
  variables:
    <<: [*VARS, *LUNA_VARS]
    RUN_STAGE: train
    RUN_MODEL: gpt3
    RUN_MODEL_SIZE: 126m
    TP_SIZE: 2
    PP_SIZE: 1
    NUM_NODES: 1
    MAX_STEPS: 100
    TIME_LIMIT: "20:00"
    TEST_LEVEL: L1
  needs:
    - build-BigNLP

train.gpt3.126m_tp1_pp2_2node_100steps:
  <<: *bignlp-LUNA-test-LAUNCHER-refactored
  variables:
    <<: [*VARS, *LUNA_VARS]
    RUN_STAGE: train
    RUN_MODEL: gpt3
    RUN_MODEL_SIZE: 126m
    TP_SIZE: 1
    PP_SIZE: 2
    NUM_NODES: 2
    MAX_STEPS: 100
    TIME_LIMIT: "20:00"
    TEST_LEVEL: L1
  needs:
    - build-BigNLP

train.gpt3.126m_tp2_pp2_2node_100steps:
  <<: *bignlp-LUNA-test-LAUNCHER-refactored
  variables:
    <<: [*VARS, *LUNA_VARS]
    RUN_STAGE: train
    RUN_MODEL: gpt3
    RUN_MODEL_SIZE: 126m
    TP_SIZE: 2
    PP_SIZE: 2
    NUM_NODES: 2
    MAX_STEPS: 100
    TIME_LIMIT: "20:00"
    TEST_LEVEL: L0
  needs:
    - build-BigNLP

train.gpt3.126m_tp4_pp4_4node_100steps:
  <<: *bignlp-LUNA-test-LAUNCHER-refactored
  variables:
    <<: [*VARS, *LUNA_VARS]
    RUN_STAGE: train
    RUN_MODEL: gpt3
    RUN_MODEL_SIZE: 126m
    TP_SIZE: 4
    PP_SIZE: 4
    NUM_NODES: 4
    MAX_STEPS: 100
    TIME_LIMIT: "20:00"
    TEST_LEVEL: L1
  needs:
    - build-BigNLP

train.gpt3.5b_tp2_pp1_1node_100steps:
  <<: *bignlp-LUNA-test-LAUNCHER-refactored
  variables:
    <<: [*VARS, *LUNA_VARS]
    RUN_STAGE: train
    RUN_MODEL: gpt3
    RUN_MODEL_SIZE: 5b
    TP_SIZE: 2
    PP_SIZE: 1
    NUM_NODES: 1
    MAX_STEPS: 100
    TIME_LIMIT: "4:00:00"
    TEST_LEVEL: L1
  needs:
    - build-BigNLP

train.gpt3.5b_tp2_pp2_2node_100steps:
  <<: *bignlp-LUNA-test-LAUNCHER-refactored
  variables:
    <<: [*VARS, *LUNA_VARS]
    RUN_STAGE: train
    RUN_MODEL: gpt3
    RUN_MODEL_SIZE: 5b
    TP_SIZE: 2
    PP_SIZE: 2
    NUM_NODES: 2
    MAX_STEPS: 100
    TIME_LIMIT: "4:00:00"
    TEST_LEVEL: L1
  needs:
    - build-BigNLP

train.gpt3.20b_tp8_pp2_4node_100steps:
  <<: *bignlp-LUNA-test-LAUNCHER-refactored
  variables:
    <<: [*VARS, *LUNA_VARS]
    RUN_STAGE: train
    RUN_MODEL: gpt3
    RUN_MODEL_SIZE: 20b
    TP_SIZE: 8
    PP_SIZE: 2
    NUM_NODES: 4
    MAX_STEPS: 100
    TIME_LIMIT: "3:00:00"
    TEST_LEVEL: L2
  needs:
    - build-BigNLP

train.gpt3.40b_tp8_pp4_8node_100steps:
  <<: *bignlp-LUNA-test-LAUNCHER-refactored
  variables:
    <<: [*VARS, *LUNA_VARS]
    RUN_STAGE: train
    RUN_MODEL: gpt3
    RUN_MODEL_SIZE: 40b
    TP_SIZE: 8
    PP_SIZE: 4
    NUM_NODES: 8
    MAX_STEPS: 100
    TIME_LIMIT: "4:00:00"
    TEST_LEVEL: L2
  needs:
    - build-BigNLP

train.gpt3.175b_tp8_pp16_16node_50steps:
  <<: *bignlp-LUNA-test-LAUNCHER-refactored
  variables:
    <<: [*VARS, *LUNA_VARS]
    RUN_STAGE: train
    RUN_MODEL: gpt3
    RUN_MODEL_SIZE: 175b
    TP_SIZE: 8
    PP_SIZE: 16
    NUM_NODES: 16
    MAX_STEPS: 50
    TIME_LIMIT: "4:00:00"
    TEST_LEVEL: L2
  needs:
    - build-BigNLP

train.t5.220m_tp1_pp1_1node_100steps:
  <<: *bignlp-LUNA-test-LAUNCHER-refactored
  variables:
    <<: [*VARS, *LUNA_VARS]
    RUN_STAGE: train
    RUN_MODEL: t5
    RUN_MODEL_SIZE: 220m
    TP_SIZE: 1
    PP_SIZE: 1
    NUM_NODES: 1
    MAX_STEPS: 100
    TIME_LIMIT: "20:00"
    TEST_LEVEL: L0
  needs:
    - build-BigNLP

train.t5.220m_tp2_pp1_1node_100steps:
  <<: *bignlp-LUNA-test-LAUNCHER-refactored
  variables:
    <<: [*VARS, *LUNA_VARS]
    RUN_STAGE: train
    RUN_MODEL: t5
    RUN_MODEL_SIZE: 220m
    TP_SIZE: 2
    PP_SIZE: 1
    NUM_NODES: 1
    MAX_STEPS: 100
    TIME_LIMIT: "20:00"
    TEST_LEVEL: L1
  needs:
    - build-BigNLP

train.t5.220m_tp1_pp2_2node_100steps:
  <<: *bignlp-LUNA-test-LAUNCHER-refactored
  variables:
    <<: [*VARS, *LUNA_VARS]
    RUN_STAGE: train
    RUN_MODEL: t5
    RUN_MODEL_SIZE: 220m
    TP_SIZE: 1
    PP_SIZE: 2
    NUM_NODES: 2
    MAX_STEPS: 100
    TIME_LIMIT: "20:00"
    TEST_LEVEL: L1
  needs:
    - build-BigNLP

train.t5.220m_tp2_pp2_2node_100steps:
  <<: *bignlp-LUNA-test-LAUNCHER-refactored
  variables:
    <<: [*VARS, *LUNA_VARS]
    RUN_STAGE: train
    RUN_MODEL: t5
    RUN_MODEL_SIZE: 220m
    TP_SIZE: 2
    PP_SIZE: 2
    NUM_NODES: 2
    MAX_STEPS: 100
    TIME_LIMIT: "20:00"
    TEST_LEVEL: L1
  needs:
    - build-BigNLP


train.mt5.170m_tp1_pp1_1node_100steps:
  <<: *bignlp-LUNA-test-LAUNCHER-refactored
  variables:
    <<: [*VARS, *LUNA_VARS]
    RUN_STAGE: train
    RUN_MODEL: mt5
    RUN_MODEL_SIZE: 170m
    TP_SIZE: 1
    PP_SIZE: 1
    NUM_NODES: 1
    MAX_STEPS: 100
    TIME_LIMIT: "20:00"
    TEST_LEVEL: L0
  needs:
    - build-BigNLP

train.mt5.170m_tp2_pp1_1node_100steps:
  <<: *bignlp-LUNA-test-LAUNCHER-refactored
  variables:
    <<: [*VARS, *LUNA_VARS]
    RUN_STAGE: train
    RUN_MODEL: mt5
    RUN_MODEL_SIZE: 170m
    TP_SIZE: 2
    PP_SIZE: 1
    NUM_NODES: 1
    MAX_STEPS: 100
    TIME_LIMIT: "20:00"
    TEST_LEVEL: L1
  needs:
    - build-BigNLP

train.mt5.170m_tp1_pp2_2node_100steps:
  <<: *bignlp-LUNA-test-LAUNCHER-refactored
  variables:
    <<: [*VARS, *LUNA_VARS]
    RUN_STAGE: train
    RUN_MODEL: mt5
    RUN_MODEL_SIZE: 170m
    TP_SIZE: 1
    PP_SIZE: 2
    NUM_NODES: 2
    MAX_STEPS: 100
    TIME_LIMIT: "20:00"
    TEST_LEVEL: L1
  needs:
    - build-BigNLP

train.mt5.170m_tp2_pp2_2node_100steps:
  <<: *bignlp-LUNA-test-LAUNCHER-refactored
  variables:
    <<: [*VARS, *LUNA_VARS]
    RUN_STAGE: train
    RUN_MODEL: mt5
    RUN_MODEL_SIZE: 170m
    TP_SIZE: 2
    PP_SIZE: 2
    NUM_NODES: 2
    MAX_STEPS: 100
    TIME_LIMIT: "20:00"
    TEST_LEVEL: L1
  needs:
    - build-BigNLP

eval.gpt3.126m_tp1_pp1_lambada:
  <<: *bignlp-LUNA-test-LAUNCHER-refactored
  variables:
    <<: [*VARS, *LUNA_VARS]
    RUN_STAGE: eval
    TEST_TASK: lambada
    RUN_MODEL: gpt3
    RUN_MODEL_SIZE: 126m
    TIME_LIMIT: "30:00"
    TP_SIZE: 1
    PP_SIZE: 1
    TRAIN_JOB_NAME: train_gpt3_126m_tp1_pp1_1node_100steps
    TEST_LEVEL: L0
  needs:
    - train.gpt3.126m_tp1_pp1_1node_100steps


eval.gpt3.126m_tp2_pp1_lambada:
  <<: *bignlp-LUNA-test-LAUNCHER-refactored
  variables:
    <<: [*VARS, *LUNA_VARS]
    RUN_STAGE: eval
    TEST_TASK: lambada
    RUN_MODEL: gpt3
    RUN_MODEL_SIZE: 126m
    TIME_LIMIT: "30:00"
    TP_SIZE: 2
    PP_SIZE: 1
    TRAIN_JOB_NAME: train_gpt3_126m_tp2_pp1_1node_100steps
    TEST_LEVEL: L1
  needs:
    - train.gpt3.126m_tp2_pp1_1node_100steps


eval.gpt3.126m_tp1_pp2_lambada:
  <<: *bignlp-LUNA-test-LAUNCHER-refactored
  variables:
    <<: [*VARS, *LUNA_VARS]
    RUN_STAGE: eval
    TEST_TASK: lambada
    RUN_MODEL: gpt3
    RUN_MODEL_SIZE: 126m
    TIME_LIMIT: "30:00"
    TP_SIZE: 1
    PP_SIZE: 2
    TRAIN_JOB_NAME: train_gpt3_126m_tp1_pp2_2node_100steps
    TEST_LEVEL: L1
  needs:
    - train.gpt3.126m_tp1_pp2_2node_100steps


eval.gpt3.126m_tp2_pp2_lambada:
  <<: *bignlp-LUNA-test-LAUNCHER-refactored
  variables:
    <<: [*VARS, *LUNA_VARS]
    RUN_STAGE: eval
    TEST_TASK: lambada
    RUN_MODEL: gpt3
    RUN_MODEL_SIZE: 126m
    TIME_LIMIT: "30:00"
    TP_SIZE: 2
    PP_SIZE: 2
    TRAIN_JOB_NAME: train_gpt3_126m_tp2_pp2_2node_100steps
    TEST_LEVEL: L0
  needs:
    - train.gpt3.126m_tp2_pp2_2node_100steps

export.gpt3.126m_tp1_pp1_split:
  <<: *bignlp-LUNA-test-LAUNCHER
  variables:
    <<: [*VARS, *LUNA_VARS]
    RUN_TASK: export
    RUN_MODEL: gpt3
    RUN_JOB_NAME: 126m_tp1_pp1-split_tp2_pp2_fp32_bf16
  only:
    - master
  needs:
    - eval.gpt3.126m_tp1_pp1_lambada

export.gpt3.126m_tp1_pp2_split:
  <<: *bignlp-LUNA-test-LAUNCHER
  variables:
    <<: [*VARS, *LUNA_VARS]
    RUN_TASK: export
    RUN_MODEL: gpt3
    RUN_JOB_NAME: 126m_tp1_pp2-split_tp2_pp2_fp16_fp16
  only:
    - master
  needs:
    - eval.gpt3.126m_tp1_pp2_lambada

export.gpt3.126m_tp2_pp1_merge:
  <<: *bignlp-LUNA-test-LAUNCHER
  variables:
    <<: [*VARS, *LUNA_VARS]
    RUN_TASK: export
    RUN_MODEL: gpt3
    RUN_JOB_NAME: 126m_tp2_pp1-merge_tp1_pp2_fp32_bf16
  only:
    - master
  needs:
    - eval.gpt3.126m_tp2_pp1_lambada


export.gpt3.126m_tp2_pp2_merge:
  <<: *bignlp-LUNA-test-LAUNCHER
  variables:
    <<: [*VARS, *LUNA_VARS]
    RUN_TASK: export
    RUN_MODEL: gpt3
    RUN_JOB_NAME: 126m_tp2_pp2-merge_tp1_pp1_fp16_fp16
  only:
    - master
  needs:
    - eval.gpt3.126m_tp2_pp2_lambada



convert.gpt3.126m_tp1_pp1:
  <<: *bignlp-LUNA-test-LAUNCHER-refactored
  variables:
    <<: [*VARS, *LUNA_VARS]
    RUN_STAGE: convert
    RUN_MODEL: gpt3
    RUN_MODEL_SIZE: 126m
    UPSTREAM_RUN_NAME: train_gpt3_126m_tp1_pp1_1node_100steps
    TP_SIZE: 1
    PP_SIZE: 1
    TIME_LIMIT: "30:00"
    TEST_LEVEL: L0
  needs:
    - train.gpt3.126m_tp1_pp1_1node_100steps


convert.gpt3.126m_tp2_pp1:
  <<: *bignlp-LUNA-test-LAUNCHER-refactored
  variables:
    <<: [*VARS, *LUNA_VARS]
    RUN_STAGE: convert
    RUN_MODEL: gpt3
    RUN_MODEL_SIZE: 126m
    UPSTREAM_RUN_NAME: train_gpt3_126m_tp2_pp1_1node_100steps
    TP_SIZE: 2
    PP_SIZE: 1
    TIME_LIMIT: "30:00"
    TEST_LEVEL: L1
  needs:
    - train.gpt3.126m_tp2_pp1_1node_100steps


convert.gpt3.126m_tp1_pp2:
  <<: *bignlp-LUNA-test-LAUNCHER-refactored
  variables:
    <<: [*VARS, *LUNA_VARS]
    RUN_STAGE: convert
    RUN_MODEL: gpt3
    RUN_MODEL_SIZE: 126m
    UPSTREAM_RUN_NAME: train_gpt3_126m_tp1_pp2_2node_100steps
    TP_SIZE: 1
    PP_SIZE: 2
    TIME_LIMIT: "30:00"
    TEST_LEVEL: L1
  needs:
    - train.gpt3.126m_tp1_pp2_2node_100steps


convert.gpt3.126m_tp2_pp2:
  <<: *bignlp-LUNA-test-LAUNCHER-refactored
  variables:
    <<: [*VARS, *LUNA_VARS]
    RUN_STAGE: convert
    RUN_MODEL: gpt3
    RUN_MODEL_SIZE: 126m
    UPSTREAM_RUN_NAME: train_gpt3_126m_tp2_pp2_2node_100steps
    TP_SIZE: 2
    PP_SIZE: 2
    TIME_LIMIT: "30:00"
    TEST_LEVEL: L0
  needs:
    - train.gpt3.126m_tp2_pp2_2node_100steps

convert.t5.220m_tp1_pp1:
  <<: *bignlp-LUNA-test-LAUNCHER-refactored
  variables:
    <<: [*VARS, *LUNA_VARS]
    RUN_STAGE: convert
    RUN_MODEL: t5
    RUN_MODEL_SIZE: 220m
    UPSTREAM_RUN_NAME: train_t5_220m_tp1_pp1_1node_100steps
    TP_SIZE: 1
    PP_SIZE: 1
    TIME_LIMIT: "30:00"
    TEST_LEVEL: L0
  needs:
    - train.t5.220m_tp1_pp1_1node_100steps

convert.t5.220m_tp2_pp2:
  <<: *bignlp-LUNA-test-LAUNCHER-refactored
  variables:
    <<: [*VARS, *LUNA_VARS]
    RUN_STAGE: convert
    RUN_MODEL: t5
    RUN_MODEL_SIZE: 220m
    UPSTREAM_RUN_NAME: train_t5_220m_tp2_pp2_2node_100steps
    TP_SIZE: 2
    PP_SIZE: 2
    TIME_LIMIT: "30:00"
    TEST_LEVEL: L1
  needs:
    - train.t5.220m_tp2_pp2_2node_100steps

finetune.t5.220m_tp1_pp1_1node_100steps_mnli:
  <<: *bignlp-LUNA-test-LAUNCHER-refactored
  variables:
    <<: [*VARS, *LUNA_VARS]
    RUN_STAGE: finetune
    RUN_MODEL: t5
    RUN_MODEL_SIZE: 220m
    TP_SIZE: 1
    PP_SIZE: 1
    MAX_STEPS: 100
    NUM_NODES: 1
    TIME_LIMIT: "40:00"
    TEST_LEVEL: L0
    TEST_TASK: mnli
  needs:
    - convert.t5.220m_tp1_pp1

finetune.t5.220m_tp2_pp2_2node_100steps_mnli:
  <<: *bignlp-LUNA-test-LAUNCHER-refactored
  variables:
    <<: [*VARS, *LUNA_VARS]
    RUN_STAGE: finetune
    RUN_MODEL: t5
    RUN_MODEL_SIZE: 220m
    TP_SIZE: 2
    PP_SIZE: 2
    MAX_STEPS: 100
    NUM_NODES: 2
    TIME_LIMIT: "40:00"
    TEST_LEVEL: L1
    TEST_TASK: mnli
  needs:
    - convert.t5.220m_tp2_pp2

eval.t5.220m_tp1_pp1:
  <<: *bignlp-LUNA-test-LAUNCHER-refactored
  variables:
    <<: [*VARS, *LUNA_VARS]
    RUN_STAGE: eval
    TEST_TASK: mnli_matched
    RUN_MODEL: t5
    RUN_MODEL_SIZE: 220m
    TIME_LIMIT: "1:00:00"
    TP_SIZE: 1
    PP_SIZE: 1
    NUM_NODES: 1
    FINETUNE_JOB_DIR: finetune_t5_220m_tp1_pp1_1node_100steps_mnli
    TEST_LEVEL: L0
  needs:
    - finetune.t5.220m_tp1_pp1_1node_100steps_mnli

eval.t5.220m_tp2_pp2:
  <<: *bignlp-LUNA-test-LAUNCHER-refactored
  variables:
    <<: [*VARS, *LUNA_VARS]
    RUN_STAGE: eval
    TEST_TASK: mnli_matched
    RUN_MODEL: t5
    RUN_MODEL_SIZE: 220m
    TIME_LIMIT: "1:00:00"
    TP_SIZE: 2
    PP_SIZE: 2
    NUM_NODES: 2
    FINETUNE_JOB_DIR: finetune_t5_220m_tp2_pp2_2node_100steps_mnli
    MICRO_BATCH_SIZE: 8
    TEST_LEVEL: L1
  needs:
    - finetune.t5.220m_tp2_pp2_2node_100steps_mnli

export.t5.220m_tp1_pp1_split:
  <<: *bignlp-LUNA-test-LAUNCHER
  variables:
    <<: [*VARS, *LUNA_VARS]
    RUN_TASK: export
    RUN_MODEL: t5
    RUN_JOB_NAME: 220m_tp1_pp1-split_tp2_pp2_fp16_fp16
  only:
    - master
  needs:
    - eval.t5.220m_tp1_pp1

export.t5.220m_tp2_pp2_merge:
  <<: *bignlp-LUNA-test-LAUNCHER
  variables:
    <<: [*VARS, *LUNA_VARS]
    RUN_TASK: export
    RUN_MODEL: t5
    RUN_JOB_NAME: 220m_tp2_pp2-merge_tp1_pp1_fp32_bf16
  only:
    - master
  needs:
    - eval.t5.220m_tp2_pp2

convert.mt5.170m_tp1_pp1:
  <<: *bignlp-LUNA-test-LAUNCHER-refactored
  variables:
    <<: [*VARS, *LUNA_VARS]
    RUN_STAGE: convert
    RUN_MODEL: mt5
    RUN_MODEL_SIZE: 170m
    UPSTREAM_RUN_NAME: train_mt5_170m_tp1_pp1_1node_100steps
    TP_SIZE: 1
    PP_SIZE: 1
    TIME_LIMIT: "30:00"
    TEST_LEVEL: L0
  needs:
    - train.mt5.170m_tp1_pp1_1node_100steps

convert.mt5.170m_tp2_pp2:
  <<: *bignlp-LUNA-test-LAUNCHER-refactored
  variables:
    <<: [*VARS, *LUNA_VARS]
    RUN_STAGE: convert
    RUN_MODEL: mt5
    RUN_MODEL_SIZE: 170m
    UPSTREAM_RUN_NAME: train_mt5_170m_tp2_pp2_2node_100steps
    TP_SIZE: 2
    PP_SIZE: 2
    TIME_LIMIT: "30:00"
    TEST_LEVEL: L1
  needs:
    - train.mt5.170m_tp2_pp2_2node_100steps

finetune.mt5.170m_tp1_pp1_1node_100steps_xnli:
  <<: *bignlp-LUNA-test-LAUNCHER-refactored
  variables:
    <<: [*VARS, *LUNA_VARS]
    RUN_STAGE: finetune
    RUN_MODEL: mt5
    RUN_MODEL_SIZE: 170m
    TP_SIZE: 1
    PP_SIZE: 1
    MAX_STEPS: 100
    NUM_NODES: 1
    TIME_LIMIT: "30:00"
    TEST_LEVEL: L0
    TEST_TASK: xnli
  needs:
    - convert.mt5.170m_tp1_pp1

finetune.mt5.170m_tp2_pp2_2node_100steps_xnli:
  <<: *bignlp-LUNA-test-LAUNCHER-refactored
  variables:
    <<: [*VARS, *LUNA_VARS]
    RUN_STAGE: finetune
    RUN_MODEL: mt5
    RUN_MODEL_SIZE: 170m
    TP_SIZE: 2
    PP_SIZE: 2
    MAX_STEPS: 100
    NUM_NODES: 2
    TIME_LIMIT: "40:00"
    TEST_LEVEL: L1
    TEST_TASK: xnli
  needs:
    - convert.mt5.170m_tp2_pp2

eval.mt5.170m_tp1_pp1:
  <<: *bignlp-LUNA-test-LAUNCHER-refactored
  variables:
    <<: [*VARS, *LUNA_VARS]
    RUN_STAGE: eval
    TEST_TASK: xnli
    RUN_MODEL: mt5
    RUN_MODEL_SIZE: 170m
    TIME_LIMIT: "1:00:00"
    TP_SIZE: 1
    PP_SIZE: 1
    NUM_NODES: 1
    FINETUNE_JOB_DIR: finetune_mt5_170m_tp1_pp1_1node_100steps_xnli
    TEST_LEVEL: L0
  needs:
    - finetune.mt5.170m_tp1_pp1_1node_100steps_xnli

eval.mt5.170m_tp2_pp2:
  <<: *bignlp-LUNA-test-LAUNCHER-refactored
  variables:
    <<: [*VARS, *LUNA_VARS]
    RUN_STAGE: eval
    TEST_TASK: xnli
    RUN_MODEL: mt5
    RUN_MODEL_SIZE: 170m
    TIME_LIMIT: "1:00:00"
    TP_SIZE: 2
    PP_SIZE: 2
    NUM_NODES: 2
    FINETUNE_JOB_DIR: finetune_mt5_170m_tp2_pp2_2node_100steps_xnli
    MICRO_BATCH_SIZE: 8
    TEST_LEVEL: L1
  needs:
    - finetune.mt5.170m_tp2_pp2_2node_100steps_xnli

export.mt5.170m_tp1_pp1_split:
  <<: *bignlp-LUNA-test-LAUNCHER
  variables:
    <<: [*VARS, *LUNA_VARS]
    RUN_TASK: export
    RUN_MODEL: mt5
    RUN_JOB_NAME: 170m_tp1_pp1-split_tp2_pp2_fp32_bf16
  only:
    - master
  needs:
    - eval.mt5.170m_tp1_pp1

export.mt5.170m_tp2_pp2_merge:
  <<: *bignlp-LUNA-test-LAUNCHER
  variables:
    <<: [*VARS, *LUNA_VARS]
    RUN_TASK: export
    RUN_MODEL: mt5
    RUN_JOB_NAME: 170m_tp2_pp2-merge_tp1_pp1_fp16_fp16
  only:
    - master
  needs:
    - eval.mt5.170m_tp2_pp2

prompt_learn.gpt3.126m_tp1_pp1_1node_100steps_squad:
  <<: *bignlp-LUNA-test-LAUNCHER-refactored
  variables:
    <<: [*VARS, *LUNA_VARS]
    RUN_STAGE: prompt_learn
    RUN_MODEL: gpt3
    RUN_MODEL_SIZE: 126m
    TEST_TASK: squad
    TP_SIZE: 1
    PP_SIZE: 1
    NUM_NODES: 1
    MAX_STEPS: 100
    TIME_LIMIT: "30:00"
    TEST_LEVEL: L0
  needs:
    - convert.gpt3.126m_tp1_pp1

prompt_learn.gpt3.126m_tp1_pp1_1node_squad_real:
  <<: *bignlp-LUNA-test-LAUNCHER-refactored
  variables:
    <<: [*VARS, *LUNA_VARS]
    RUN_STAGE: prompt_learn
    RUN_MODEL: gpt3
    RUN_MODEL_SIZE: 126m
    TEST_TASK: squad_real
    LANGUAGE_MODEL_PATH: /lustre/fsw/joc/big_nlp/bignlp_ci_resources/checkpoints/gpt3_126m_bf16_O2_tp1_pp1.nemo
    CONTAINER_MOUNTS: "container_mounts=[/lustre/fsw/joc/big_nlp/bignlp_ci_resources:/lustre/fsw/joc/big_nlp/bignlp_ci_resources,/lustre/fsw/joc/yuya/bignlp/bignlp-scripts_gpt3/data:/lustre/fsw/joc/yuya/bignlp/bignlp-scripts_gpt3/data]"
    TP_SIZE: 1
    PP_SIZE: 1
    NUM_NODES: 1
    TIME_LIMIT: "01:00:00"
    TEST_LEVEL: L1
  needs:
    - build-BigNLP

eval.gpt3.prompt_126m_tp1_pp1_squad:
  <<: *bignlp-LUNA-test-LAUNCHER-refactored
  variables:
    <<: [*VARS, *LUNA_VARS]
    RUN_STAGE: eval
    RUN_MODEL: prompt_gpt3
    RUN_MODEL_SIZE: 126m
    TEST_TASK: squad
    PROMPT_LEARN_MODEL_DIR: prompt_learn_gpt3_126m_tp1_pp1_1node_squad
    TIME_LIMIT: "30:00"
    TP_SIZE: 1
    PP_SIZE: 1
    TEST_LEVEL: L0
  needs:
    - prompt_learn.gpt3.126m_tp1_pp1_1node_100steps_squad

eval.gpt3.prompt_126m_tp1_pp1_squad_real:
  <<: *bignlp-LUNA-test-LAUNCHER-refactored
  variables:
    <<: [*VARS, *LUNA_VARS]
    RUN_STAGE: eval
    RUN_MODEL: prompt_gpt3
    RUN_MODEL_SIZE: 126m
    TEST_TASK: squad_real
    PROMPT_LEARN_MODEL_DIR: prompt_learn_gpt3_126m_tp1_pp1_1node_squad_real
    TIME_LIMIT: "30:00"
    TP_SIZE: 1
    PP_SIZE: 1
    TEST_LEVEL: L1
  needs:
    - prompt_learn.gpt3.126m_tp1_pp1_1node_squad_real

data_prep.gpt3.the_pile_prepare_shard00:
  <<: *bignlp-LUNA-test-LAUNCHER-refactored
  variables:
    <<: [*VARS, *LUNA_VARS]
    RUN_STAGE: data_prep
    RUN_MODEL: gpt3
    DATASET: pile
    TEST_LEVEL: L2
  needs:
    - build-BigNLP


data_prep.t5.the_pile_prepare_shard00:
  <<: *bignlp-LUNA-test-LAUNCHER-refactored
  variables:
    <<: [*VARS, *LUNA_VARS]
    RUN_STAGE: data_prep
    RUN_MODEL: t5
    DATASET: pile
    TEST_LEVEL: L2
  needs:
    - build-BigNLP


data_prep.mt5.mc4_prepare_lang_mt:
  <<: *bignlp-LUNA-test-LAUNCHER-refactored
  variables:
    <<: [*VARS, *LUNA_VARS]
    RUN_STAGE: data_prep
    RUN_MODEL: mt5
    DATASET: mc4
    TEST_LEVEL: L2
  needs:
    - build-BigNLP

train.gpt3.ngc_126m_tp1_pp1_2node_100steps:
  <<: *bignlp-NGC-test-LAUNCHER
  variables:
    <<: [*VARS, *NGC_VARS]
    RUN_TASK: train
    RUN_MODEL: gpt3
    RUN_JOB_NAME: 126m_tp1_pp1_2node_100steps
  rules:
    - when: always
  needs:
    - build-BigNLP

cleanup.selene:
  tags: *LUNA_TAGS
  stage: cleanup
  variables:
    <<: [*VARS, *LUNA_VARS]
  script:
    - rm -rf ${CI_BUILDS_DIR}/${SLURM_ACCOUNT}/big_nlp/bignlp_ci/*
    - echo "Finished cleaning everything in Selene"
  allow_failure: true
  rules:
    - when: manual<|MERGE_RESOLUTION|>--- conflicted
+++ resolved
@@ -2,7 +2,7 @@
 
 variables: &VARS
   BIGNLP_REGISTRY: "gitlab-master.nvidia.com:5005/dl/joc/bignlp-scripts"
-  BIGNLP_BASE_IMAGE: "gitlab-master.nvidia.com:5005/dl/dgx/bignlp/train:infer_refactor-py3-base"
+  BIGNLP_BASE_IMAGE: "nvcr.io/nvidian/bignlp-training:22.06.10-py"
   SELENE_BIGNLP_CI_PATH: "/lustre/fsw/joc/big_nlp/bignlp_ci"
   NGC_BIGNLP_CI_PATH: "bignlp_ci" # mount at /mount/results
   CONTAINER_NVCR_BASE: nvcr.io/nvidian/bignlp-ci:training
@@ -56,7 +56,6 @@
     - ls
     - env
     - export FROM_IMAGE_ARG="--build-arg FROM_IMAGE_NAME=${FROM_IMAGE_NAME}"
-    - docker pull ${FROM_IMAGE_NAME}
     - docker build -t ${BUILD_IMAGE_NAME} ${FROM_IMAGE_ARG} .
     - docker push ${BUILD_IMAGE_NAME}
     # Push to NGC
@@ -123,52 +122,6 @@
   trigger:
     include: tests/ci_tests/selene/release_perf/gitlab-ci.yml
 
-<<<<<<< HEAD
-.bignlp-LUNA-test-LAUNCHER: &bignlp-LUNA-test-LAUNCHER
-  tags: *LUNA_TAGS
-  stage: test
-  script: &bignlp-LUNA-test-LAUNCHER-SCRIPT
-    - chmod 774 ./* -R
-    - umask 0007
-    - source /lustre/fsw/joc/big_nlp/nemo_gpt3/my_venv/bin/activate
-    - set -x
-    - export PIPELINE_DIR="${SELENE_BIGNLP_CI_PATH}/${CI_PIPELINE_ID}"
-    - export BASE_RESULTS_DIR="${PIPELINE_DIR}/results"
-    - export RUN_NAME=${RUN_TASK}_${RUN_MODEL}_${RUN_JOB_NAME}
-    - export RESULTS_DIR=${BASE_RESULTS_DIR}/${RUN_NAME}
-    - env
-    - bash tests/ci_tests/selene/scripts/${RUN_TASK}/${RUN_MODEL}/${RUN_JOB_NAME}.sh
-    # Wait for job to launch
-    - sleep 10s # Without this, "sacct" in jobstate.sh does not always find the SLURM job.
-    - export SLURM_JOBID=$(cat "${RESULTS_DIR}/launcher.log")
-    - echo $SLURM_JOBID
-    - export SLURM_OUTPUT=${RESULTS_DIR}/slurm_${SLURM_JOBID}.log
-    #export SLURM_OUTPUT=$(scontrol show job "${SLURM_JOBID}" | grep 'StdOut' | awk -F '=' '{ print $2 }')
-    - cd tests/ci_tests/utils
-    - chmod 777 ./* -R
-    - bash jobwait.sh "${SLURM_JOBID}" & PID=$!
-    - touch "${SLURM_OUTPUT}"
-    - \[ ! -z ${SLURM_JOBID} \] && echo -e " --------------------------------------------------\n"
-                "----------WAITING FOR SLURM JOB TO BEGIN-----------\n"
-                "---------------------------------------------------\n"
-                "$(scontrol show job=${SLURM_JOBID})\n"
-                "---------------------------------------------------\n"
-    # Gitlab logs collapsible section markers
-    - echo -e "\e[0Ksection_end:`date +%s`:slurm_setup\r\e[0K"
-    # Follow output of the job
-    - tail --pid="${PID}" -f "${SLURM_OUTPUT}" # Stream job output until it finishes.
-    - echo "Finished job with name ${RUN_NAME}"
-    - cd ${GIT_CLONE_PATH}
-    # Run metrics collection
-    - python3 tests/ci_tests/utils/convert_ci_metric_to_json.py tests/ci_tests/selene/pytest/${RUN_TASK}/${RUN_MODEL}/test_${RUN_JOB_NAME}.py
-    # Run Pytest
-    - pip3 install pytest
-    - pytest tests/ci_tests/selene/pytest/${RUN_TASK}/${RUN_MODEL}/test_${RUN_JOB_NAME}.py
-    - echo "Finished pytest job"
-  allow_failure: true
-
-=======
->>>>>>> ce6464ef
 .bignlp-LUNA-test-LAUNCHER-refactored: &bignlp-LUNA-test-LAUNCHER-refactored
   tags: *LUNA_TAGS
   stage: test
@@ -195,7 +148,7 @@
         fi
     # Wait for job to launch
     - sleep 10s # Without this, "sacct" in jobstate.sh does not always find the SLURM job.
-    - export SLURM_JOBID=$(cat "${RESULTS_DIR}/launcher.log")
+    - export SLURM_JOBID=$(grep 'Submitted batch job' "${RESULTS_DIR}/launcher.log" | awk '{ print $4 }')
     - echo $SLURM_JOBID
     - export SLURM_OUTPUT=${RESULTS_DIR}/slurm_${SLURM_JOBID}.log
     #export SLURM_OUTPUT=$(scontrol show job "${SLURM_JOBID}" | grep 'StdOut' | awk -F '=' '{ print $2 }')
@@ -609,56 +562,6 @@
   needs:
     - train.gpt3.126m_tp2_pp2_2node_100steps
 
-export.gpt3.126m_tp1_pp1_split:
-  <<: *bignlp-LUNA-test-LAUNCHER
-  variables:
-    <<: [*VARS, *LUNA_VARS]
-    RUN_TASK: export
-    RUN_MODEL: gpt3
-    RUN_JOB_NAME: 126m_tp1_pp1-split_tp2_pp2_fp32_bf16
-  only:
-    - master
-  needs:
-    - eval.gpt3.126m_tp1_pp1_lambada
-
-export.gpt3.126m_tp1_pp2_split:
-  <<: *bignlp-LUNA-test-LAUNCHER
-  variables:
-    <<: [*VARS, *LUNA_VARS]
-    RUN_TASK: export
-    RUN_MODEL: gpt3
-    RUN_JOB_NAME: 126m_tp1_pp2-split_tp2_pp2_fp16_fp16
-  only:
-    - master
-  needs:
-    - eval.gpt3.126m_tp1_pp2_lambada
-
-export.gpt3.126m_tp2_pp1_merge:
-  <<: *bignlp-LUNA-test-LAUNCHER
-  variables:
-    <<: [*VARS, *LUNA_VARS]
-    RUN_TASK: export
-    RUN_MODEL: gpt3
-    RUN_JOB_NAME: 126m_tp2_pp1-merge_tp1_pp2_fp32_bf16
-  only:
-    - master
-  needs:
-    - eval.gpt3.126m_tp2_pp1_lambada
-
-
-export.gpt3.126m_tp2_pp2_merge:
-  <<: *bignlp-LUNA-test-LAUNCHER
-  variables:
-    <<: [*VARS, *LUNA_VARS]
-    RUN_TASK: export
-    RUN_MODEL: gpt3
-    RUN_JOB_NAME: 126m_tp2_pp2-merge_tp1_pp1_fp16_fp16
-  only:
-    - master
-  needs:
-    - eval.gpt3.126m_tp2_pp2_lambada
-
-
 
 convert.gpt3.126m_tp1_pp1:
   <<: *bignlp-LUNA-test-LAUNCHER-refactored
@@ -822,30 +725,6 @@
   needs:
     - finetune.t5.220m_tp2_pp2_2node_100steps_mnli
 
-export.t5.220m_tp1_pp1_split:
-  <<: *bignlp-LUNA-test-LAUNCHER
-  variables:
-    <<: [*VARS, *LUNA_VARS]
-    RUN_TASK: export
-    RUN_MODEL: t5
-    RUN_JOB_NAME: 220m_tp1_pp1-split_tp2_pp2_fp16_fp16
-  only:
-    - master
-  needs:
-    - eval.t5.220m_tp1_pp1
-
-export.t5.220m_tp2_pp2_merge:
-  <<: *bignlp-LUNA-test-LAUNCHER
-  variables:
-    <<: [*VARS, *LUNA_VARS]
-    RUN_TASK: export
-    RUN_MODEL: t5
-    RUN_JOB_NAME: 220m_tp2_pp2-merge_tp1_pp1_fp32_bf16
-  only:
-    - master
-  needs:
-    - eval.t5.220m_tp2_pp2
-
 convert.mt5.170m_tp1_pp1:
   <<: *bignlp-LUNA-test-LAUNCHER-refactored
   variables:
@@ -944,30 +823,6 @@
     TEST_LEVEL: L1
   needs:
     - finetune.mt5.170m_tp2_pp2_2node_100steps_xnli
-
-export.mt5.170m_tp1_pp1_split:
-  <<: *bignlp-LUNA-test-LAUNCHER
-  variables:
-    <<: [*VARS, *LUNA_VARS]
-    RUN_TASK: export
-    RUN_MODEL: mt5
-    RUN_JOB_NAME: 170m_tp1_pp1-split_tp2_pp2_fp32_bf16
-  only:
-    - master
-  needs:
-    - eval.mt5.170m_tp1_pp1
-
-export.mt5.170m_tp2_pp2_merge:
-  <<: *bignlp-LUNA-test-LAUNCHER
-  variables:
-    <<: [*VARS, *LUNA_VARS]
-    RUN_TASK: export
-    RUN_MODEL: mt5
-    RUN_JOB_NAME: 170m_tp2_pp2-merge_tp1_pp1_fp16_fp16
-  only:
-    - master
-  needs:
-    - eval.mt5.170m_tp2_pp2
 
 prompt_learn.gpt3.126m_tp1_pp1_1node_100steps_squad:
   <<: *bignlp-LUNA-test-LAUNCHER-refactored
