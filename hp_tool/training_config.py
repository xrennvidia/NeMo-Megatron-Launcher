"""Prepares and launches the training HP search using bignlp-scripts."""

import os
import shutil
import math
import yaml
import subprocess
from typing import Tuple, List

import omegaconf

from hp_tool import utils, train


def search_training_config(
        base_cfg: dict,
        model_size_in_b: float,
        model_name: str,
        hydra_args: str,
        cfg: omegaconf.dictconfig.DictConfig,
) -> None:
    """
    Entry point for the training HP search. This function calls other functions to perform three 
    actions: generates the grid of possible configurations; launches those configurations using 
    bignlp-scripts; and launches a final job to compare the results of all the training jobs.

    :param dict base_cfg: base configuration of the model to be trained.
    :param float model_size_in_b: number of parameters in the model, if known.
    :param str model_name: name of the model to be trained: gpt3, t5, mt5...
    :param str hydra_args: hydra override arguments in string format.
    :param omegaconf.dictconfig.fDictConfig cfg: main hydra config object for the HP tool.
    :return: None
    """
    # Generate candidate configs.
    base_dir, results_cfgs, num_nodes = generate_grid_search_configs(
        base_cfg, model_size_in_b, model_name, cfg
    )
    # Launch candidate configs.
    job_ids = launch_grid_search_configs(base_dir, results_cfgs, model_name, cfg)
    # Measure and compare throughputs for each config.
    launch_throughput_measure(job_ids, model_name, model_size_in_b, num_nodes, hydra_args, cfg)


def generate_grid_search_configs(
        base_cfg: dict,
        model_size_in_b: float,
        model_name: str,
        cfg: omegaconf.dictconfig.DictConfig,
) -> Tuple[str, List[int], int]:
    """
    Generates the grid of all possible configurations for the given model, and stores 
    each different configuration in a yaml file.

    :param dict base_cfg: base configuration of the model to be trained.
    :param float model_size_in_b: number of parameters in the model.
    :param str model_name: name of the model to be trained: gpt3, t5, mt5...
    :param omegaconf.dictconfig.DictConfig cfg: main hydra config object for the HP tool.
    :returns: tuple (base_dir, results_cfgs, num_nodes)
        WHERE
        str base_dir is the path to the directory where the results will be stored.
        List[int] results_cfgs is a list of all the config names that were generated.
        int num_nodes is the number of nodes used to run each config.
    """
    search_cfg = cfg.get("search_config")
    train_cfg = search_cfg.get("train_settings")
    gpus_per_node = train_cfg.get("gpus_per_node")
    num_nodes = train_cfg.get("num_nodes")
    act_layers = train_cfg.get("act_ckpt_layers")

    # 2 * num_layers is needed because of encoder/decoder architecture.
    multiplier = 1 if model_name in ["gpt3", "bert"] else 2

    num_layers = (
        base_cfg["model"]["num_layers"]
        if model_name in ["gpt3", "bert"]
        else base_cfg["model"]["encoder"]["num_layers"]
    )

    act_granularity = base_cfg["model"].get("activations_checkpoint_granularity", "full")
    act_method = base_cfg["model"].get("activations_checkpoint_method", "block")

    tp_list, pp_list, mbs_list, min_model_parallel, max_model_parallel = _calculate_tp_pp_mbs_grid(
        model_size_in_b=model_size_in_b,
        num_layers=num_layers,
        model_name=model_name,
        train_cfg=train_cfg,
    )

    base_dir = f"{cfg.search_config.train_settings.logs}/candidate_configs"
    os.makedirs(base_dir, exist_ok=True)

    max_minutes = train_cfg.get("max_minutes_per_run")
    max_steps = train_cfg.get("max_steps_per_run")

    valid_tp_pp_list = []
    for tp in tp_list:
        for pp in pp_list:
            for mbs in mbs_list:
                num_gpus = base_cfg["trainer"]["num_nodes"] * base_cfg["trainer"]["devices"]
                gbs = base_cfg["model"]["global_batch_size"]
                if model_name in ["gpt3", "bert"]:
                    att_heads = base_cfg["model"]["num_attention_heads"]
                    num_layers = base_cfg["model"]["num_layers"]
                else:
                    att_heads = base_cfg["model"]["encoder"]["num_attention_heads"]
                    num_layers = base_cfg["model"]["encoder"]["num_layers"]
                mod_gbs = gbs % (mbs * num_gpus / (tp * pp))
                mod_att_heads = att_heads % tp
                mod_layers = (multiplier * num_layers) % pp
                if mod_gbs == 0 and mod_att_heads == 0 and mod_layers == 0 and (tp, pp) not in valid_tp_pp_list and  min_model_parallel <= tp*pp <= max_model_parallel:
                    valid_tp_pp_list.append((tp, pp))
                    

    # Generate grid search configs.
    results_cfgs = [[] for _ in range(multiplier * num_layers + 1)]
    for tp, pp in valid_tp_pp_list:
        virtual_pipelines, act_ckpt_layers, num_micro_batches_partial_act_ckpt, act_ckpt_layers_per_pipeline = _set_activations_checkpoint_params(tp, pp, num_layers, act_method, multiplier, model_size_in_b, model_name)
        for mbs in mbs_list:
                if act_layers is not None and act_layers != "auto":
                    act_ckpt_layers = act_layers
                for act in act_ckpt_layers:
                    for num_mbs_act in num_micro_batches_partial_act_ckpt:
                        for act_per_pipe in act_ckpt_layers_per_pipeline:
                            new_cfg = utils.modify_cfg(
                                base_cfg=base_cfg,
                                act=act,
                                num_mbs_act=num_mbs_act,
                                act_per_pipe=act_per_pipe,
                                tp=tp,
                                pp=pp,
                                virtual_pipelines=virtual_pipelines,
                                mbs=mbs,
                                max_minutes=max_minutes,
                                max_steps=max_steps,
                                num_nodes=num_nodes,
                                model_name=model_name,
                            )
                            if new_cfg:  # Save candidate cfg.
                                file_name = f"{model_name}_{model_size_in_b}b_{num_nodes}nodes_tp_{tp}_pp_{pp}_mbs_{mbs}_act_ckpt_{act}_num_mbs_act_{num_mbs_act}_act_per_pipe_{act_per_pipe}.yaml"
                                results_cfgs[act].append(file_name)
                                with open(f"{base_dir}/{file_name}", "w") as f:
                                    yaml.dump(new_cfg, f)

    print("\nAll candidate configurations created correctly.\n")
    return base_dir, results_cfgs, num_nodes


def _set_activations_checkpoint_params(tp, pp, num_layers, act_method, multiplier, model_size_in_b, model_name):
    act_multiple = 4 // pp
    if act_method == "block":
        if 1.0 <= model_size_in_b < 11.3:
            act_multiple = 8 // pp
        elif 11.3 <= model_size_in_b < 26.0:
            act_multiple = 16 // pp
        elif 26.0 <= model_size_in_b:
<<<<<<< HEAD
            act_multiple = 16 // pp
        elif 60.0 <= model_size_in_b:
            act_multiple = 32 // pp
=======
            if model_name != "gpt3":
                act_multiple = 16 // pp
            else:
                act_multiple = 8 // pp
>>>>>>> 61b968cd
    act_multiple = max(act_multiple, 1)

    virtual_pipelines = None
    # Num micro batches with partial act ckpt
    min_micro_b = 0  # 0 will not be used, minimum will be set to 1 later in the code.
    max_micro_b = pp
    interval_micro_b = 1
    # Act ckpt layers per pipeline
    min_layers_per_pipe = 0
    max_layers_per_pipe = num_layers
    interval_layers_per_pipe = act_multiple
    if model_name in ["gpt3", "bert"] and pp > 2:  # Interleaved pipeline scheduling.
        virtual_pipelines = num_layers // pp  # TODO: verify that this is the best value.
        act_multiple = 1
        max_micro_b = pp * (virtual_pipelines-1) + (pp-1) * 2 + 1
        interval_micro_b = virtual_pipelines * 8
        max_layers_per_pipe = multiplier * num_layers // pp // virtual_pipelines + 1

    act_ckpt_layers, num_micro_batches_partial_act_ckpt, act_ckpt_layers_per_pipeline = [None], [None], [None]
    if act_method == "block":
        # Act ckpt num layers
        if virtual_pipelines is None:
            act_ckpt_layers = range(0, multiplier * num_layers // pp + 1, act_multiple)
        else:
            act_ckpt_layers = range(0, multiplier * num_layers // pp // virtual_pipelines + 1, act_multiple) 

        if pp > 1 and model_name in ["gpt3", "bert"]:
            # Num micro batches with partial act ckpt
            num_micro_batches_partial_act_ckpt = list(range(min_micro_b, max_micro_b + 1, interval_micro_b))
            if num_micro_batches_partial_act_ckpt[0] == 0:
                num_micro_batches_partial_act_ckpt[0] = 1

            # Act ckpt layers per pipeline
            act_ckpt_layers_per_pipeline = range(min_layers_per_pipe, max_layers_per_pipe + 1, interval_layers_per_pipe)

    return virtual_pipelines, act_ckpt_layers, num_micro_batches_partial_act_ckpt, act_ckpt_layers_per_pipeline


def _tp_pp_mbs_grid_gpt3_80gb(model_size_in_b: float, valid_pp: List[int]) -> Tuple[int, int, int]:
    """
    Selects grid search space for TP, PP, MBS parameters for GPT-3 and 80GB GPUs.

    :param float model_size_in_b: number of parameters in the model.
    :param List[int] valid_pp: list of valid Pipeline Parallelism (PP) values for this config.
    :returns: tuple (tp, pp, mbs)
        WHERE
        int tp is the Tensor Parallelism value to use for training.
        int pp is the Pipeline Parallelism value to use for training.
        int mbs is the Micro Batch Size to use for training.
    """
    tp = [1, 2, 4, 8]
    pp = [1]
    mbs = [1, 2, 3, 4, 6, 8]
    min_model_parallel = 1
    max_model_parallel = 8
    if model_size_in_b <= 1.0:
        tp = [1, 2]
    elif 1.0 < model_size_in_b <= 4.0:
        tp = [1, 2, 4]
    elif 4.0 < model_size_in_b <= 8.0:
        tp = [1, 2, 4]
    elif 8.0 < model_size_in_b <= 13.0:
        tp = [1, 2, 4, 8]
    elif 13.0 < model_size_in_b <= 23.0:
        tp = [1, 2, 4]
        pp = [x for x in valid_pp if 1 <= x <= 4]
        mbs = [1, 2, 4]
        min_model_parallel = 4
        max_model_parallel = 8
    elif 23.0 < model_size_in_b <= 45.0:
        tp = [2, 4, 8]
        pp = [x for x in valid_pp if 1 <= x <= 4]
        mbs = [1, 2, 4]
        min_model_parallel = 8
        max_model_parallel = 32
    elif 45.0 < model_size_in_b <= 95:
        tp = [2, 4, 8]
        pp = [x for x in valid_pp if 1 <= x <= 8]
        mbs = [1, 2, 4, 8]
        min_model_parallel = 8
        max_model_parallel = 64
    elif 95.0 < model_size_in_b <= 130.0:
        tp = [2, 4, 8]
        pp = [x for x in valid_pp if 1 <= x <= 16]
        mbs = [1, 2, 4, 8]
        min_model_parallel = 16
        max_model_parallel = 128
    elif 130.0 < model_size_in_b <= 195.0:
        tp = [8]
        pp = [x for x in valid_pp if 4 <= x <= 16]
        mbs = [1, 2, 4]
        min_model_parallel = 32
        max_model_parallel = 256
    elif 195.0 < model_size_in_b <= 395.0:
        tp = [8]
        pp = [x for x in valid_pp if 8 <= x <= 32]
        mbs = [1, 2, 4]
        min_model_parallel = 64
        max_model_parallel = 512
    elif 395.0 < model_size_in_b <= 790.0:
        tp = [8]
        pp = [x for x in valid_pp if 8 <= x <= 100]
        mbs = [1, 2, 4]
        min_model_parallel = 128
        max_model_parallel = 1024
    elif 790.0 < model_size_in_b <= 1100.0:
        tp = [8]
        pp = [x for x in valid_pp if 16 <= x <= 130]
        mbs = [1, 2, 4]
        min_model_parallel = 256
        max_model_parallel = 2048
    return tp, pp, mbs, min_model_parallel, max_model_parallel


def _tp_pp_mbs_grid_gpt3_40gb(model_size_in_b: float, valid_pp: List[int]) -> Tuple[int, int, int]:
    """
    Selects grid search space for TP, PP, MBS parameters for GPT-3 and 40GB GPUs.

    :param float model_size_in_b: number of parameters in the model.
    :param List[int] valid_pp: list of valid Pipeline Parallelism (PP) values for this config.
    :returns: tuple (tp, pp, mbs)
        WHERE
        int tp is the Tensor Parallelism value to use for training.
        int pp is the Pipeline Parallelism value to use for training.
        int mbs is the Micro Batch Size to use for training.
    """
    tp = [1, 2, 4, 8]
    pp = [1]
    mbs = [1, 2, 4, 6, 8, 10, 12, 16]
    min_model_parallel = 1
    max_model_parallel = 8
    if model_size_in_b <= 1.0:
        tp = [1, 2, 4]
        mbs = [1, 2, 4, 8]
    elif 1.0 < model_size_in_b <= 4.0:
        tp = [1, 2, 4, 8]
        mbs = [1, 2, 4, 8]
    elif 4.0 < model_size_in_b <= 8.0:
        tp = [2, 4, 8]
        pp = [1, 2]
        mbs = [1, 2, 4]
        min_model_parallel = 2
    elif 8.0 < model_size_in_b <= 13.0:
        tp = [4, 8]
        pp = [1, 2, 4]
        mbs = [1, 2, 4]
        min_model_parallel = 4
        max_model_parallel = 32
    elif 13.0 < model_size_in_b <= 23.0:
        tp = [2, 4, 8]
        pp = [x for x in valid_pp if 1 <= x <= 8]
        min_model_parallel = 8
        max_model_parallel = 64
    elif 23.0 < model_size_in_b <= 45.0:
        tp = [4, 8]
        pp = [x for x in valid_pp if 1 <= x <= 12]
        mbs = [1, 2, 4]
        min_model_parallel = 16
        max_model_parallel = 128
    elif 45.0 < model_size_in_b <= 95:
        tp = [4, 8]
        pp = [x for x in valid_pp if 1 <= x <= 16]
        mbs = [1, 2, 4]
        min_model_parallel = 16
        max_model_parallel = 256
    elif 95.0 < model_size_in_b <= 130.0:
        tp = [4, 8]
        pp = [x for x in valid_pp if 2 <= x <= 26]
        mbs = [1, 2]
        min_model_parallel = 32
        max_model_parallel = 512
    elif 130.0 < model_size_in_b <= 195.0:
        tp = [4, 8]
        pp = [x for x in valid_pp if 2 <= x <= 32]
        mbs = [1, 2]
        min_model_parallel = 64
        max_model_parallel = 1024
    elif 195.0 < model_size_in_b <= 395.0:
        tp = [4, 8]
        pp = [x for x in valid_pp if 4 <= x <= 64]
        mbs = [1, 2]
        min_model_parallel = 128
        max_model_parallel = 2048
    elif 395.0 < model_size_in_b <= 790.0:
        tp = [4, 8]
        pp = [x for x in valid_pp if 8 <= x <= 128]
        mbs = [1, 2]
        min_model_parallel = 256
        max_model_parallel = 4096
    elif 790.0 < model_size_in_b <= 1100.0:
        tp = [4, 8]
        pp = [x for x in valid_pp if 8 <= x <= 192]
        mbs = [1, 2]
        min_model_parallel = 512
        max_model_parallel = 8192
    return tp, pp, mbs, min_model_parallel, max_model_parallel


def _tp_pp_mbs_grid_t5_80gb(model_size_in_b: float, valid_pp: List[int]) -> Tuple[int, int, int]:
    """
    Selects grid search space for TP, PP, MBS parameters for T5/mT5 and 80GB GPUs.

    :param float model_size_in_b: number of parameters in the model.
    :param List[int] valid_pp: list of valid Pipeline Parallelism (PP) values for this config.
    :returns: tuple (tp, pp, mbs)
        WHERE
        int tp is the Tensor Parallelism value to use for training.
        int pp is the Pipeline Parallelism value to use for training.
        int mbs is the Micro Batch Size to use for training.
    """
    tp = [1, 2, 4, 8]
    pp = [1]
    mbs = [1, 2, 4, 6, 8, 12, 16]
    min_model_parallel = 1
    max_model_parallel = 8
    if model_size_in_b <= 1.0:
        tp = [1, 2]
        mbs = [16, 32, 64, 128]
    elif 1.0 < model_size_in_b <= 4.0:
        tp = [1, 2, 4]
        mbs = [4, 6, 8, 12, 16, 24, 32, 48]
    elif 4.0 < model_size_in_b <= 8.0:
        tp = [2, 4, 8]
        mbs = [4, 6, 8, 12, 16, 24, 32]
    elif 8.0 < model_size_in_b <= 14.5:
        tp = [4, 8]
        mbs = [2, 4, 6, 8, 12, 16, 24]
    elif 14.5 < model_size_in_b <= 25.9:
        tp = [4, 8]
        pp = [x for x in valid_pp if 1 <= x <= 2]
        mbs = [1, 2, 4, 6, 8]
        min_model_parallel = 4
        max_model_parallel = 16
    elif 25.9 < model_size_in_b <= 43.0:
        tp = [4, 8]
        pp = [x for x in valid_pp if 1 <= x <= 4]
        mbs = [1, 2, 4, 6, 8]
        min_model_parallel = 8
        max_model_parallel = 32
    elif 43.0 < model_size_in_b <= 85.5:
        tp = [4, 8]
        pp = [x for x in valid_pp if 2 <= x <= 8]
        mbs = [1, 2, 4, 6, 8]
        min_model_parallel = 16
        max_model_parallel = 64
    elif 85.5 < model_size_in_b <= 165.5:
        tp = [8]
        pp = [x for x in valid_pp if 4 <= x <= 16]
        mbs = [1, 2, 4, 6]
        min_model_parallel = 32
        max_model_parallel = 128
    elif 165.5 < model_size_in_b <= 250:
        tp = [8]
        pp = [x for x in valid_pp if 4 <= x <= 32]
        mbs = [1, 2, 4, 6, 8]
        min_model_parallel = 64
        max_model_parallel = 256
    return tp, pp, mbs, min_model_parallel, max_model_parallel


def _tp_pp_mbs_grid_t5_40gb(model_size_in_b: float, valid_pp: List[int]) -> Tuple[int, int, int]:
    """
    Selects grid search space for TP, PP, MBS parameters for T5/mT5 and 40GB GPUs.

    :param float model_size_in_b: number of parameters in the model.
    :param List[int] valid_pp: list of valid Pipeline Parallelism (PP) values for this config.
    :returns: tuple (tp, pp, mbs)
        WHERE
        int tp is the Tensor Parallelism value to use for training.
        int pp is the Pipeline Parallelism value to use for training.
        int mbs is the Micro Batch Size to use for training.
    """
    tp = [1, 2, 4, 8]
    pp = [1]
    mbs = [1, 2, 4, 6, 8, 12, 16]
    min_model_parallel = 1
    max_model_parallel = 8
    if model_size_in_b <= 1.0:
        tp = [1, 2]
        mbs = [16, 32, 64, 128]
    elif 1.0 < model_size_in_b <= 4.0:
        tp = [1, 2, 4]
        mbs = [4, 8, 12, 16, 24, 32, 48]
    elif 4.0 < model_size_in_b <= 8.0:
        tp = [2, 4, 8]
        mbs = [4, 6, 8, 12, 16, 24]
    elif 8.0 < model_size_in_b <= 14.5:
        tp = [4, 8]
        pp = [x for x in valid_pp if 1 <= x <= 2]
        mbs = [2, 4, 6, 8, 12, 16]
        min_model_parallel = 4
        max_model_parallel = 16
    elif 14.5 < model_size_in_b <= 25.9:
        tp = [4, 8]
        pp = [x for x in valid_pp if 1 <= x <= 8]
        mbs = [1, 2, 4, 6, 8]
        min_model_parallel = 8
        max_model_parallel = 32
    elif 25.9 < model_size_in_b <= 43.0:
        tp = [4, 8]
        pp = [x for x in valid_pp if 1 <= x <= 8]
        mbs = [1, 2, 4, 6, 8]
        min_model_parallel = 16
        max_model_parallel = 32
    elif 43.0 < model_size_in_b <= 85.5:
        tp = [8]
        pp = [x for x in valid_pp if 2 <= x <= 8]
        mbs = [1, 2, 4, 6, 8]
        min_model_parallel = 32
        max_model_parallel = 64
    elif 85.5 < model_size_in_b <= 165.5:
        tp = [8]
        pp = [x for x in valid_pp if 4 <= x <= 32]
        mbs = [1, 2, 4]
        min_model_parallel = 64
        max_model_parallel = 128
    elif 165.5 < model_size_in_b <= 250:
        tp = [8]
        pp = [x for x in valid_pp if 8 <= x <= 64]
        mbs = [1, 2, 4]
        min_model_parallel = 128
        max_model_parallel = 256
    return tp, pp, mbs, min_model_parallel, max_model_parallel

def _tp_pp_mbs_grid_bert_80gb(model_size_in_b: float, valid_pp: List[int]) -> Tuple[int, int, int]:
    """
    Selects grid search space for TP, PP, MBS parameters for BERT and 80GB GPUs.

    :param float model_size_in_b: number of parameters in the model.
    :param List[int] valid_pp: list of valid Pipeline Parallelism (PP) values for this config.
    :returns: tuple (tp, pp, mbs)
        WHERE
        int tp is the Tensor Parallelism value to use for training.
        int pp is the Pipeline Parallelism value to use for training.
        int mbs is the Micro Batch Size to use for training.
    """
    tp = [1, 2, 4, 8]
    pp = [1]
    mbs = [1, 2, 3, 4, 6, 8]
    min_model_parallel = 1
    max_model_parallel = 8
    if model_size_in_b <= 1.0:
        tp = [1, 2]
    elif 1.0 < model_size_in_b <= 4.0:
        tp = [1, 2, 4]
    elif 4.0 < model_size_in_b <= 8.0:
        tp = [2, 4, 8]
        min_model_parallel = 2
    elif 8.0 < model_size_in_b <= 13.0:
        tp = [2, 4, 8]
        mbs = [1, 2, 3, 4, 6]
        min_model_parallel = 2
    elif 13.0 < model_size_in_b <= 25.0:
        tp = [4, 8]
        mbs = [1, 2, 3, 4]
        min_model_parallel = 4
    elif 25.0 < model_size_in_b <= 46.5:
        tp = [4, 8]
        pp = [1, 2, 4]
        mbs = [1, 2, 3, 4]
        min_model_parallel = 4
        max_model_parallel = 16
    elif 46.5 < model_size_in_b <= 87.5:
        tp = [4, 8]
        pp = [2, 4, 6, 8]
        mbs = [1, 2, 3, 4]
        min_model_parallel = 8
        max_model_parallel = 32
    elif 87.5 < model_size_in_b <= 165.5:
        tp = [4, 8]
        pp = [4, 6, 8, 16]
        mbs = [2, 4, 6, 8]
        min_model_parallel = 16
        max_model_parallel = 128
    elif 165.5 < model_size_in_b <= 250.5:
        tp = [8]
        pp = [4, 8, 16, 32]
        mbs = [1, 2, 3, 4]
        min_model_parallel = 32
        max_model_parallel = 256
    else:
        raise ValueError("No BERT model larger than 250B parameters is supported.")
    return tp, pp, mbs, min_model_parallel, max_model_parallel

def _tp_pp_mbs_grid_bert_40gb(model_size_in_b: float, valid_pp: List[int]) -> Tuple[int, int, int]:
    """
    Selects grid search space for TP, PP, MBS parameters for BERT and 40GB GPUs.

    :param float model_size_in_b: number of parameters in the model.
    :param List[int] valid_pp: list of valid Pipeline Parallelism (PP) values for this config.
    :returns: tuple (tp, pp, mbs)
        WHERE
        int tp is the Tensor Parallelism value to use for training.
        int pp is the Pipeline Parallelism value to use for training.
        int mbs is the Micro Batch Size to use for training.
    """
    tp = [1, 2, 4, 8]
    pp = [1]
    mbs = [1, 2, 4, 6, 8]
    min_model_parallel = 1
    max_model_parallel = 8
    if model_size_in_b <= 1.0:
        tp = [1, 2, 4]
    elif 1.0 < model_size_in_b <= 4.0:
        tp = [1, 2, 4, 8]
    elif 4.0 < model_size_in_b <= 8.0:
        tp = [2, 4, 8]
        mbs = [1, 2, 4]
    elif 8.0 < model_size_in_b <= 13.0:
        tp = [2, 4, 8]
        mbs = [1, 2, 4]
    elif 13.0 < model_size_in_b <= 25.0:
        tp = [2, 4, 8]
        pp = [1, 2]
        mbs = [1, 2, 4]
        min_model_parallel = 2
        max_model_parallel = 16
    elif 25.0 < model_size_in_b <= 46.5:
        tp = [4, 8]
        pp = [1, 2, 4, 8]
        mbs = [1, 2, 3]
        min_model_parallel = 8
        max_model_parallel = 32
    elif 46.5 < model_size_in_b <= 87.5:
        tp = [4, 8]
        pp = [2, 4, 6, 8]
        mbs = [1, 2, 3]
        min_model_parallel = 16
        max_model_parallel = 64
    elif 87.5 < model_size_in_b <= 165.5:
        tp = [8]
        pp = [4, 6, 8, 16]
        mbs = [1, 2]
        min_model_parallel = 32
        max_model_parallel = 256
    elif 165.5 < model_size_in_b <= 250.5:
        tp = [8]
        pp = [8, 16, 32]
        mbs = [1, 2]
        min_model_parallel = 64
        max_model_parallel = 512
    else:
        raise ValueError("No BERT model larger than 250B parameters is supported.")
    return tp, pp, mbs, min_model_parallel, max_model_parallel


def _calculate_tp_pp_mbs_grid(model_size_in_b: float, num_layers: int, model_name: str, train_cfg: omegaconf.dictconfig.DictConfig) -> Tuple[int, int, int]:
    """
    Selects grid search space for TP, PP, MBS parameters for any model, and calls the necessary 
    heuristics function accordingly.

    :param float model_size_in_b: number of parameters in the model.
    :param int num_layers: number of layers in the model config.
    :param str model_name: name of the model to be used, such as gpt3, t5, mt5...
    :param omegaconf.dictconfig.DictConfig train_cfg: config of the model that will be launched.
    :returns: tuple (tp, pp, mbs)
        WHERE
        int tp is the Tensor Parallelism value to use for training.
        int pp is the Pipeline Parallelism value to use for training.
        int mbs is the Micro Batch Size to use for training.
        int min_model_parallel is the minimum parallelism level needed.
    :raises NotImplementedError: if the model_name is not one of the supported models.
    """
    tp_sizes = train_cfg.get("tensor_parallel_sizes")
    pp_sizes = train_cfg.get("pipeline_parallel_sizes")
    min_model_parallel_size = train_cfg.get("min_model_parallel_size")
    max_model_parallel_size = train_cfg.get("max_model_parallel_size")
    mbs_sizes = train_cfg.get("micro_batch_sizes")
    gpu_memory_gb = train_cfg.get("gpu_memory_gb")

    multiplier = 1 if model_name in ["gpt3", "bert"] else 2
    init_pp = [] if model_name == "gpt3" else [1]
    valid_pp = init_pp + [
        multiplier * x for x in range(1, num_layers + 1) if num_layers % x == 0
    ]  # Only divisors of num_layers are possible.

    if model_name == "gpt3":
        if gpu_memory_gb == 80:
            tp, pp, mbs, min_model_parallel, max_model_parallel = _tp_pp_mbs_grid_gpt3_80gb(
                model_size_in_b=model_size_in_b, valid_pp=valid_pp
            )
        elif gpu_memory_gb == 40:
            tp, pp, mbs, min_model_parallel, max_model_parallel = _tp_pp_mbs_grid_gpt3_40gb(
                model_size_in_b=model_size_in_b, valid_pp=valid_pp
            )
    elif model_name in ["t5", "mt5"]:
        if gpu_memory_gb == 80:
            tp, pp, mbs, min_model_parallel, max_model_parallel = _tp_pp_mbs_grid_t5_80gb(
                model_size_in_b=model_size_in_b, valid_pp=valid_pp
            )
        elif gpu_memory_gb == 40:
            tp, pp, mbs, min_model_parallel, max_model_parallel = _tp_pp_mbs_grid_t5_40gb(
                model_size_in_b=model_size_in_b, valid_pp=valid_pp
            )
    elif model_name == "bert":
        if gpu_memory_gb == 80:
            tp, pp, mbs, min_model_parallel, max_model_parallel = _tp_pp_mbs_grid_bert_80gb(
                model_size_in_b=model_size_in_b, valid_pp=valid_pp
            )
        elif gpu_memory_gb == 40:
            tp, pp, mbs, min_model_parallel, max_model_parallel = _tp_pp_mbs_grid_bert_40gb(
                model_size_in_b=model_size_in_b, valid_pp=valid_pp
            )
    else:
        raise NotImplementedError("Model name not implemented.")

    # Override the tp, pp, mbs search if indicated in the config params.
    if tp_sizes is not None and tp_sizes != "auto":
        tp = tp_sizes
    if pp_sizes is not None and pp_sizes != "auto":
        pp = pp_sizes
    if mbs_sizes is not None and mbs_sizes != "auto":
        mbs = mbs_sizes
    if min_model_parallel_size is not None and min_model_parallel_size != "auto":
        min_model_parallel = min_model_parallel_size
    if max_model_parallel_size is not None and max_model_parallel_size != "auto":
        max_model_parallel = max_model_parallel_size
    return tp, pp, mbs, min_model_parallel, max_model_parallel


def launch_grid_search_configs(base_dir: str, results_cfgs: List[int], model_name: str, cfg: omegaconf.dictconfig.DictConfig) -> List[int]:
    """
    Launches training jobs for the grid search in parallel. The limit of how many
    jobs to launch is specified by limit_search_runs.

    :param str base_dir: location where the configs are stored.
    :param list results_cfgs: list of config names.
    :param str model_name: name of the model to be run.
    :param omegaconf.dictconfig.DictConfig cfg: the general config object.
    :return: job_ids, list of job ids for all the training jobs.
    :rtype: list[int]
    """
    bignlp_hp_tool_path = cfg.get("bignlp_hp_tool_path")
    bignlp_scripts_path = cfg.get("bignlp_scripts_path")

    search_cfg = cfg.get("search_config")
    train_cfg = search_cfg.get("train_settings")
    limit = train_cfg.get("limit_search_runs")
    results_dir = os.path.join(train_cfg.get("logs"), "training_logs")
    
    job_ids = []
    for cfg_list in results_cfgs:
        for file_name in cfg_list:
            src_file = os.path.join(base_dir, file_name)
            dst_dir = os.path.join(bignlp_scripts_path, "conf/training", model_name, file_name)
            shutil.copyfile(src_file, dst_dir)
            job_id = train.run_training(file_name, model_name, results_dir, cfg)
            os.remove(dst_dir)

            if job_id is not None:
                job_ids.append(job_id[:-1])
            if len(job_ids) == limit:
                return job_ids
    return job_ids


def launch_throughput_measure(dependency_list: List[str], model_name: str, model_size_in_b: float, num_nodes: int, hydra_args: str, cfg: omegaconf.dictconfig.DictConfig) -> str:
    """
    Launch job that measures the throughput of each run in the grid search. This
    job will get scheduled with dependencies on all the job ids in dependency_list,
    so it will only start running once all the jobs are finished.

    :param list dependency_list: list of all the job_ids this job will depend on.
    :param str model_name: name of the model, i.e. gpt3, t5, mt5.
    :param float model_size_in_b: model size in billions of parameters.
    :param str hydra_args: hydra override arguments in string format.
    :param omegaconf.dictconfig.DictConfig cfg: general config object for the HP tool.
    :return: job_id of the current job.
    :rtype: str
    """
    # Read config
    bignlp_hp_tool_path = cfg.get("bignlp_hp_tool_path")
    cluster_type = cfg.get("cluster_type")
    container_mounts = cfg.get("container_mounts")
    container = cfg.get("training_container")
    hp_cfg = cfg.get("search_config")
    base_results_dir = cfg.get("base_results_dir")

    # CLUSTER parameters
    cluster_cfg = cfg.get("cluster")
    partition = cluster_cfg.get("partition")
    account = cluster_cfg.get("account")
    time_limit = "10:00"
    exclusive = cluster_cfg.get("exclusive")
    mem = cluster_cfg.get("mem")
    overcommit = cluster_cfg.get("overcommit")
    ntasks_per_node = 1
    gpus_per_task = None
    gpus_per_node = None
    dependency = None
    if dependency_list is not None and len(dependency_list) > 0:
        dependency = ":".join(dependency_list)
    job_name = f"{cluster_cfg.get('job_name_prefix')}latency_measure"

    # Settings parameters
    train_settings = hp_cfg.get("train_settings")
    log_dir = train_settings.get("logs")
    final_log_dir = os.path.join(log_dir, "final_result")
    os.makedirs(final_log_dir, exist_ok=True)

    # Process container-mounts.
    mounts_str = (
        f"{bignlp_hp_tool_path}:{bignlp_hp_tool_path},{base_results_dir}:{base_results_dir}"
    )
    mounts_str += utils.add_container_mounts(container_mounts)

    flags = (
        f"--container-image {container} "
        f"--container-mounts {mounts_str} "
        f"--no-container-mount-home "
    )
    if os.getenv("BIGNLP_CI"):  # Whether this job is running in CI or not.
        flags += f"-o {log_dir}/slurm_%j.log "
    else:
        flags += (
            f"-o {final_log_dir}/compare_throughput_{model_size_in_b}b_{num_nodes}nodes-%j.log "
            f"-e {final_log_dir}/compare_throughput_{model_size_in_b}b_{num_nodes}nodes-%j.error "
        )

    if cluster_type == "bcm":
        new_script_path = os.path.join(bignlp_hp_tool_path, "hp_tool/scripts/compare_throughput.sh")
        code_path = os.path.join(bignlp_hp_tool_path, "hp_tool/scripts/compare_throughput_results.py")
        train_cmd = f"HYDRA_FULL_ERROR=1 python3 -u {code_path} bignlp_hp_tool_path={bignlp_hp_tool_path} search_config.train_settings.model_size_in_b={model_size_in_b} search_config={model_name}/{model_size_in_b}b search_config_value={model_name}/{model_size_in_b}b +nodes={num_nodes} base_results_dir={base_results_dir} {hydra_args} "
        utils.create_slurm_file(
            new_script_path=new_script_path,
            cmds=[train_cmd],
            job_name=job_name,
            flags=flags,
            dependency=dependency,
            exclusive=exclusive,
            mem=mem,
            overcommit=overcommit,
            time=time_limit,
            nodes=1,
            ntasks_per_node=ntasks_per_node,
            gpus_per_task=gpus_per_task,
            gpus_per_node=gpus_per_node,
            partition=partition,
            account=account,
        )
        if os.getenv("BIGNLP_CI"):
            job_id = subprocess.check_output(
                [f'sbatch {new_script_path} | tee "{log_dir}/launcher.log" '], shell=True
            )
        else:
            job_id = subprocess.check_output([f"sbatch --parsable {new_script_path}"], shell=True)
        dependency = job_id.decode("utf-8")
        print(f"Submitted job to select optimal throughput with job id: {dependency}")
        return dependency
    elif cluster_type == "bcp":
        code_path = os.path.join(bignlp_hp_tool_path, "hp_tool/scripts/compare_throughput_results.py")
        train_cmd = f"HYDRA_FULL_ERROR=1 python3 -u {code_path} bignlp_hp_tool_path={bignlp_hp_tool_path} search_config.train_settings.model_size_in_b={model_size_in_b} search_config={model_name}/{model_size_in_b}b search_config_value={model_name}/{model_size_in_b}b +nodes={num_nodes} base_results_dir={base_results_dir} {hydra_args} "
        job_id = subprocess.check_output([train_cmd], shell=True)
        dependency = job_id.decode("utf-8")
        print(f"Submitted job to select optimal throughput with job id: {dependency}")
        return dependency<|MERGE_RESOLUTION|>--- conflicted
+++ resolved
@@ -153,16 +153,9 @@
         elif 11.3 <= model_size_in_b < 26.0:
             act_multiple = 16 // pp
         elif 26.0 <= model_size_in_b:
-<<<<<<< HEAD
             act_multiple = 16 // pp
         elif 60.0 <= model_size_in_b:
             act_multiple = 32 // pp
-=======
-            if model_name != "gpt3":
-                act_multiple = 16 // pp
-            else:
-                act_multiple = 8 // pp
->>>>>>> 61b968cd
     act_multiple = max(act_multiple, 1)
 
     virtual_pipelines = None
