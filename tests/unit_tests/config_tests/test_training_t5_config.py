from omegaconf import OmegaConf


class TestTrainingT5Config:
    def test_training_t5_config_220m(self):
        conf = OmegaConf.load("conf/training/t5/220m.yaml")
        s = """
        run:
          name: t5_220m
          results_dir: ${base_results_dir}/${.name}
          time_limit: "7-00:00:00"
          dependency: "singleton"

        name: megatron_t5
        restore_from_path: null # used when starting from a .nemo file

        trainer:
          num_nodes: 4
          devices: 8
          accelerator: gpu
          precision: bf16
          logger: False # logger provided by exp_manager
          enable_checkpointing: False
          replace_sampler_ddp: False
          max_epochs: null
          max_steps: 1000000 # consumed_samples = global_step * global_batch_size
          max_time: "06:23:30:00"
          log_every_n_steps: 10
          val_check_interval: 2000
          limit_val_batches: 50
          limit_test_batches: 500
          accumulate_grad_batches: 1
          gradient_clip_val: 1.0


        exp_manager:
          explicit_log_dir: ${training.run.results_dir}
          exp_dir: null
          name: megatron_t5
          create_wandb_logger: False
          wandb_logger_kwargs:
            project: nemo_t5
            name: ${training.run.name}
          resume_if_exists: True
          resume_ignore_no_checkpoint: True
          create_checkpoint_callback: True
          checkpoint_callback_params:
            monitor: val_loss
            save_top_k: 10
            mode: min
            always_save_nemo: False # saves nemo file during validation, not implemented for model parallel
            save_nemo_on_train_end: False # not recommended when training large models on clusters with short time limits
            filename: 'megatron_t5--{val_loss:.2f}-{step}-{consumed_samples}'
            model_parallel_size: ${multiply:${training.model.tensor_model_parallel_size}, ${training.model.pipeline_model_parallel_size}}
          log_step_timing: True
          step_timing_kwargs:
            sync_cuda: True
            buffer_size: 5

        model:
          # model parallelism
          micro_batch_size: 64
          global_batch_size: 2048 # will use more micro batches to reach global batch size
          tensor_model_parallel_size: 1
          pipeline_model_parallel_size: 1
          resume_from_checkpoint: null # manually set the checkpoint file to load from
          pipeline_model_parallel_split_rank: ${divide_floor:${.pipeline_model_parallel_size}, 2}

          # model architecture
          make_vocab_size_divisible_by: 128 # Pad the vocab size to be divisible by this value for computation efficiency.
          pre_process: True # add embedding
          post_process: True # add pooler

          megatron_amp_O2: True # use AMP with O2 style mixed precision instead of native amp on-the-fly weight autocasting.
          grad_allreduce_chunk_size_mb: 125

          seq_length: 512
          max_position_embeddings: ${.seq_length}
          num_layers: 12
          hidden_size: 768
          ffn_hidden_size: 2048  # Transformer FFN hidden size. 4 * hidden_size.
          num_attention_heads: 12
          init_method_std: 0.015  # Standard deviation of the zero mean normal distribution used for weight initialization.')
          hidden_dropout: 0.1  # Dropout probability for hidden state transformer.
          attention_dropout: 0.1 # Dropout probability in the attention layer.
          position_embedding_type: 'learned_absolute' # Position embedding type. Options ['learned_absolute', 'relative']
          relative_attention_num_buckets: 32 # Relative position number of buckets for computing the bias
          relative_attention_max_distance: 128 # max_distance to keep relative distance in the attention_num_buckets.
          relative_position_bias_self_attention_only: True # Whether to only use relative position bias for self attention only.
          kv_channels: 64  # Projection weights dimension in multi-head attention. Set to hidden_size // num_attention_heads if null
          apply_query_key_layer_scaling: True # scale Q * K^T by 1 / layer-number.
          layernorm_epsilon: 1e-5
          persist_layer_norm: True # Use of persistent fused layer norm kernel.
          gradient_as_bucket_view: True # Allocate gradients in a contiguous bucket to save memory (less fragmentation and buffer memory)
          bias_activation_fusion: True # Use a kernel that fuses the bias addition from weight matrices with the subsequent activation function.
          grad_div_ar_fusion: True # Fuse grad division into torch.distributed.all_reduce
          masked_softmax_fusion: True # Use a kernel that fuses the attention softmax with it's mask.
          bias_dropout_add_fusion: True # Use a kernel that fuses the bias addition, dropout and residual connection addition.
          bias: True # Whether to use bias terms in all weight matrices.
          normalization: 'layernorm' # Normalization layer to use. Options are ['layernorm', 'rmsnorm']
          encoder_arch: 'transformer'
          decoder_arch: 'transformer'
          activation: 'geglu' # Options ['gelu', 'geglu', 'swiglu', 'reglu']
          headscale: False # Whether to learn extra parameters that scale the output of the each self-attention head.
          transformer_block_type: 'pre_ln' # Options ['pre_ln', 'post_ln', 'normformer']

          tokenizer:
            library: 'megatron'
            type: 'BertWordPieceCase'
            model: null
            vocab_file: ${data_dir}/bpe/vocab.txt
            merge_file: null
            num_sentinel_tokens: 100

          # precision
          native_amp_init_scale: 4294967296 # 2 ** 32
          native_amp_growth_interval: 1000
          fp32_residual_connection: False # Move residual connections to fp32
          fp16_lm_cross_entropy: False # Move the cross entropy unreduced loss calculation for lm head to fp16

          # miscellaneous
          seed: 1234
          use_cpu_initialization: False # Init weights on the CPU (slow for large models)
          onnx_safe: False # Use work-arounds for known problems with Torch ONNX exporter.
          apex_transformer_log_level: 30 # Python logging level displays logs with severity greater than or equal to this

          activations_checkpoint_method: block # 'uniform', 'block'
          activations_checkpoint_num_layers: 0

          nsys_profile:
            enabled: False
            trace: [nvtx,cuda]
            start_step: 10  # Global batch to start profiling
            end_step: 10 # Global batch to end profiling
            ranks: [0] # Global rank IDs to profile
<<<<<<< HEAD
            gen_shape: False # Generate model and kernel details including input shapes
=======
            gen_shape: False
>>>>>>> df81e770

          optim:
            name: fused_adam
            lr: 0.0001
            betas:
              - 0.9
              - 0.999
            eps: 1e-8
            weight_decay: 0.01
            sched:
              name: WarmupAnnealing
              min_lr: 0.00001
              last_epoch: -1
              warmup_ratio: 0.01


          data:
            data_impl: mmap
            splits_string: "999982,9,9"
            seq_length: 512
            seq_length_dec: 128
            skip_warmup: True
            num_workers: 4
            dataloader_type: single # cyclic
            masked_lm_prob: 0.15
            dataset_type: 't5'
            short_seq_prob: 0.0
            max_ngram_size: 10
            mean_ngram_size: null
            geometric_dist: True
            permutation: False
            whole_word_masking: True
            favor_longer_ngrams: False
            index_mapping_dir: null # path to save index mapping .npy files, by default will save in the same location as data_prefix
            data_prefix: # Should be weight path weight path... for a blended dataset
              - .0333
              - ${data_dir}/my-t5_00_text_document
              - .0333
              - ${data_dir}/my-t5_01_text_document
              - .0333
              - ${data_dir}/my-t5_02_text_document
              - .0333
              - ${data_dir}/my-t5_03_text_document
              - .0333
              - ${data_dir}/my-t5_04_text_document
              - .0333
              - ${data_dir}/my-t5_05_text_document
              - .0333
              - ${data_dir}/my-t5_06_text_document
              - .0333
              - ${data_dir}/my-t5_07_text_document
              - .0333
              - ${data_dir}/my-t5_08_text_document
              - .0333
              - ${data_dir}/my-t5_09_text_document
              - .0333
              - ${data_dir}/my-t5_10_text_document
              - .0333
              - ${data_dir}/my-t5_11_text_document
              - .0333
              - ${data_dir}/my-t5_12_text_document
              - .0333
              - ${data_dir}/my-t5_13_text_document
              - .0333
              - ${data_dir}/my-t5_14_text_document
              - .0333
              - ${data_dir}/my-t5_15_text_document
              - .0333
              - ${data_dir}/my-t5_16_text_document
              - .0333
              - ${data_dir}/my-t5_17_text_document
              - .0333
              - ${data_dir}/my-t5_18_text_document
              - .0333
              - ${data_dir}/my-t5_19_text_document
              - .0333
              - ${data_dir}/my-t5_20_text_document
              - .0333
              - ${data_dir}/my-t5_21_text_document
              - .0333
              - ${data_dir}/my-t5_22_text_document
              - .0333
              - ${data_dir}/my-t5_23_text_document
              - .0333
              - ${data_dir}/my-t5_24_text_document
              - .0333
              - ${data_dir}/my-t5_25_text_document
              - .0333
              - ${data_dir}/my-t5_26_text_document
              - .0333
              - ${data_dir}/my-t5_27_text_document
              - .0333
              - ${data_dir}/my-t5_28_text_document
              - .0334
              - ${data_dir}/my-t5_29_text_document
        """
        expected = OmegaConf.create(s)
        assert (
            expected == conf
        ), f"conf/training/t5/220.yaml must be set to {expected} but it currently is {conf}."

    def test_training_t5_config_3b(self):
        conf = OmegaConf.load("conf/training/t5/3b.yaml")
        s = """
        run:
          name: t5_3b
          results_dir: ${base_results_dir}/${.name}
          time_limit: "15-00:00:00"
          dependency: "singleton"

        name: megatron_t5
        restore_from_path: null # used when starting from a .nemo file

        trainer:
          num_nodes: 20
          devices: 8
          accelerator: gpu
          precision: bf16
          logger: False # logger provided by exp_manager
          enable_checkpointing: False
          replace_sampler_ddp: False
          max_epochs: null
          max_steps: 1066667 # consumed_samples = global_step * global_batch_size
          max_time: "14:23:30:00"
          log_every_n_steps: 10
          val_check_interval: 2000
          limit_val_batches: 50
          limit_test_batches: 500
          accumulate_grad_batches: 1
          gradient_clip_val: 1.0


        exp_manager:
          explicit_log_dir: ${training.run.results_dir}
          exp_dir: null
          name: megatron_t5
          create_wandb_logger: False
          wandb_logger_kwargs:
            project: nemo_t5
            name: ${training.run.name}
          resume_if_exists: True
          resume_ignore_no_checkpoint: True
          create_checkpoint_callback: True
          checkpoint_callback_params:
            monitor: val_loss
            save_top_k: 10
            mode: min
            always_save_nemo: False # saves nemo file during validation, not implemented for model parallel
            save_nemo_on_train_end: False # not recommended when training large models on clusters with short time limits
            filename: 'megatron_t5--{val_loss:.2f}-{step}-{consumed_samples}'
            model_parallel_size: ${multiply:${training.model.tensor_model_parallel_size}, ${training.model.pipeline_model_parallel_size}}
          log_step_timing: True
          step_timing_kwargs:
            sync_cuda: True
            buffer_size: 5

        model:
          # model parallelism
          micro_batch_size: 24
          global_batch_size: 1920 # will use more micro batches to reach global batch size
          tensor_model_parallel_size: 2
          pipeline_model_parallel_size: 1
          resume_from_checkpoint: null # manually set the checkpoint file to load from
          pipeline_model_parallel_split_rank: ${divide_floor:${.pipeline_model_parallel_size}, 2}

          # model architecture
          make_vocab_size_divisible_by: 128 # Pad the vocab size to be divisible by this value for computation efficiency.
          pre_process: True # add embedding
          post_process: True # add pooler

          megatron_amp_O2: True # use AMP with O2 style mixed precision instead of native amp on-the-fly weight autocasting.
          grad_allreduce_chunk_size_mb: 125

          seq_length: 512
          max_position_embeddings: ${.seq_length}
          num_layers: 24
          hidden_size: 2048
          ffn_hidden_size: 5120  # Transformer FFN hidden size. 4 * hidden_size.
          num_attention_heads: 32
          init_method_std: 0.015  # Standard deviation of the zero mean normal distribution used for weight initialization.')
          hidden_dropout: 0.1  # Dropout probability for hidden state transformer.
          attention_dropout: 0.1 # Dropout probability in the attention layer.
          position_embedding_type: 'learned_absolute' # Position embedding type. Options ['learned_absolute', 'relative']
          relative_attention_num_buckets: 32 # Relative position number of buckets for computing the bias
          relative_attention_max_distance: 128 # max_distance to keep relative distance in the attention_num_buckets.
          relative_position_bias_self_attention_only: True # Whether to only use relative position bias for self attention only.
          kv_channels: 64  # Projection weights dimension in multi-head attention. Set to hidden_size // num_attention_heads if null
          apply_query_key_layer_scaling: True # scale Q * K^T by 1 / layer-number.
          layernorm_epsilon: 1e-5
          persist_layer_norm: True # Use of persistent fused layer norm kernel.
          gradient_as_bucket_view: True # Allocate gradients in a contiguous bucket to save memory (less fragmentation and buffer memory)
          bias_activation_fusion: True # Use a kernel that fuses the bias addition from weight matrices with the subsequent activation function.
          grad_div_ar_fusion: True # Fuse grad division into torch.distributed.all_reduce
          masked_softmax_fusion: True # Use a kernel that fuses the attention softmax with it's mask.
          bias_dropout_add_fusion: True # Use a kernel that fuses the bias addition, dropout and residual connection addition.
          bias: True # Whether to use bias terms in all weight matrices.
          normalization: 'layernorm' # Normalization layer to use. Options are ['layernorm', 'rmsnorm']
          encoder_arch: 'transformer'
          decoder_arch: 'transformer'
          activation: 'geglu' # Options ['gelu', 'geglu', 'swiglu', 'reglu']
          headscale: False # Whether to learn extra parameters that scale the output of the each self-attention head.
          transformer_block_type: 'pre_ln' # Options ['pre_ln', 'post_ln', 'normformer']

          tokenizer:
            library: 'megatron'
            type: 'BertWordPieceCase'
            model: null
            vocab_file: ${data_dir}/bpe/vocab.txt
            merge_file: null
            num_sentinel_tokens: 100

          # precision
          native_amp_init_scale: 4294967296 # 2 ** 32
          native_amp_growth_interval: 1000
          fp32_residual_connection: False # Move residual connections to fp32
          fp16_lm_cross_entropy: False # Move the cross entropy unreduced loss calculation for lm head to fp16

          # miscellaneous
          seed: 1234
          use_cpu_initialization: False # Init weights on the CPU (slow for large models)
          onnx_safe: False # Use work-arounds for known problems with Torch ONNX exporter.
          apex_transformer_log_level: 30 # Python logging level displays logs with severity greater than or equal to this

          activations_checkpoint_method: block # 'uniform', 'block'
          activations_checkpoint_num_layers: 0
<<<<<<< HEAD
        
=======

>>>>>>> df81e770
          nsys_profile:
            enabled: False
            trace: [nvtx,cuda]
            start_step: 10  # Global batch to start profiling
            end_step: 10 # Global batch to end profiling
            ranks: [0] # Global rank IDs to profile
<<<<<<< HEAD
            gen_shape: False # Generate model and kernel details including input shapes
        
=======
            gen_shape: False

>>>>>>> df81e770
          optim:
            name: fused_adam
            lr: 0.0001
            betas:
              - 0.9
              - 0.999
            eps: 1e-8
            weight_decay: 0.01
            sched:
              name: WarmupAnnealing
              min_lr: 0.00001
              last_epoch: -1
              warmup_ratio: 0.01


          data:
            data_impl: mmap
            splits_string: "999982,9,9"
            seq_length: 512
            seq_length_dec: 128
            skip_warmup: True
            num_workers: 4
            dataloader_type: single # cyclic
            masked_lm_prob: 0.15
            dataset_type: 't5'
            short_seq_prob: 0.0
            max_ngram_size: 10
            mean_ngram_size: null
            geometric_dist: True
            permutation: False
            whole_word_masking: True
            favor_longer_ngrams: False
            index_mapping_dir: null # path to save index mapping .npy files, by default will save in the same location as data_prefix
            data_prefix: # Should be weight path weight path... for a blended dataset
              - .0333
              - ${data_dir}/my-t5_00_text_document
              - .0333
              - ${data_dir}/my-t5_01_text_document
              - .0333
              - ${data_dir}/my-t5_02_text_document
              - .0333
              - ${data_dir}/my-t5_03_text_document
              - .0333
              - ${data_dir}/my-t5_04_text_document
              - .0333
              - ${data_dir}/my-t5_05_text_document
              - .0333
              - ${data_dir}/my-t5_06_text_document
              - .0333
              - ${data_dir}/my-t5_07_text_document
              - .0333
              - ${data_dir}/my-t5_08_text_document
              - .0333
              - ${data_dir}/my-t5_09_text_document
              - .0333
              - ${data_dir}/my-t5_10_text_document
              - .0333
              - ${data_dir}/my-t5_11_text_document
              - .0333
              - ${data_dir}/my-t5_12_text_document
              - .0333
              - ${data_dir}/my-t5_13_text_document
              - .0333
              - ${data_dir}/my-t5_14_text_document
              - .0333
              - ${data_dir}/my-t5_15_text_document
              - .0333
              - ${data_dir}/my-t5_16_text_document
              - .0333
              - ${data_dir}/my-t5_17_text_document
              - .0333
              - ${data_dir}/my-t5_18_text_document
              - .0333
              - ${data_dir}/my-t5_19_text_document
              - .0333
              - ${data_dir}/my-t5_20_text_document
              - .0333
              - ${data_dir}/my-t5_21_text_document
              - .0333
              - ${data_dir}/my-t5_22_text_document
              - .0333
              - ${data_dir}/my-t5_23_text_document
              - .0333
              - ${data_dir}/my-t5_24_text_document
              - .0333
              - ${data_dir}/my-t5_25_text_document
              - .0333
              - ${data_dir}/my-t5_26_text_document
              - .0333
              - ${data_dir}/my-t5_27_text_document
              - .0333
              - ${data_dir}/my-t5_28_text_document
              - .0334
              - ${data_dir}/my-t5_29_text_document
        """
        expected = OmegaConf.create(s)
        assert (
            expected == conf
        ), f"conf/training/t5/3b.yaml must be set to {expected} but it currently is {conf}."

    def test_training_t5_config_11b(self):
        conf = OmegaConf.load("conf/training/t5/11b.yaml")
        s = """
        run:
          name: t5_11b
          results_dir: ${base_results_dir}/${.name}
          time_limit: "45-00:00:00"
          dependency: "singleton"

        name: megatron_t5
        restore_from_path: null # used when starting from a .nemo file

        trainer:
          num_nodes: 20
          devices: 8
          accelerator: gpu
          precision: bf16
          logger: False # logger provided by exp_manager
          enable_checkpointing: False
          replace_sampler_ddp: False
          max_epochs: null
          max_steps: 1066667 # consumed_samples = global_step * global_batch_size
          max_time: "44:23:30:00"
          log_every_n_steps: 10
          val_check_interval: 2000
          limit_val_batches: 50
          limit_test_batches: 500
          accumulate_grad_batches: 1
          gradient_clip_val: 1.0


        exp_manager:
          explicit_log_dir: ${training.run.results_dir}
          exp_dir: null
          name: megatron_t5
          create_wandb_logger: False
          wandb_logger_kwargs:
            project: nemo_t5
            name: ${training.run.name}
          resume_if_exists: True
          resume_ignore_no_checkpoint: True
          create_checkpoint_callback: True
          checkpoint_callback_params:
            monitor: val_loss
            save_top_k: 10
            mode: min
            always_save_nemo: False # saves nemo file during validation, not implemented for model parallel
            save_nemo_on_train_end: False # not recommended when training large models on clusters with short time limits
            filename: 'megatron_t5--{val_loss:.2f}-{step}-{consumed_samples}'
            model_parallel_size: ${multiply:${training.model.tensor_model_parallel_size}, ${training.model.pipeline_model_parallel_size}}
          log_step_timing: True
          step_timing_kwargs:
            sync_cuda: True
            buffer_size: 5

        model:
          # model parallelism
          micro_batch_size: 12
          global_batch_size: 1920 # will use more micro batches to reach global batch size
          tensor_model_parallel_size: 4
          pipeline_model_parallel_size: 1
          resume_from_checkpoint: null # manually set the checkpoint file to load from
          pipeline_model_parallel_split_rank: ${divide_floor:${.pipeline_model_parallel_size}, 2}

          # model architecture
          make_vocab_size_divisible_by: 128 # Pad the vocab size to be divisible by this value for computation efficiency.
          pre_process: True # add embedding
          post_process: True # add pooler

          megatron_amp_O2: True # use AMP with O2 style mixed precision instead of native amp on-the-fly weight autocasting.
          grad_allreduce_chunk_size_mb: 125

          seq_length: 512
          max_position_embeddings: ${.seq_length}
          num_layers: 24
          hidden_size: 4096
          ffn_hidden_size: 10240  # Transformer FFN hidden size. 4 * hidden_size.
          num_attention_heads: 64
          init_method_std: 0.015  # Standard deviation of the zero mean normal distribution used for weight initialization.')
          hidden_dropout: 0.1  # Dropout probability for hidden state transformer.
          attention_dropout: 0.1 # Dropout probability in the attention layer.
          position_embedding_type: 'learned_absolute' # Position embedding type. Options ['learned_absolute', 'relative']
          relative_attention_num_buckets: 32 # Relative position number of buckets for computing the bias
          relative_attention_max_distance: 128 # max_distance to keep relative distance in the attention_num_buckets.
          relative_position_bias_self_attention_only: True # Whether to only use relative position bias for self attention only.
          kv_channels: 64  # Projection weights dimension in multi-head attention. Set to hidden_size // num_attention_heads if null
          apply_query_key_layer_scaling: True # scale Q * K^T by 1 / layer-number.
          layernorm_epsilon: 1e-5
          persist_layer_norm: True # Use of persistent fused layer norm kernel.
          gradient_as_bucket_view: True # Allocate gradients in a contiguous bucket to save memory (less fragmentation and buffer memory)
          bias_activation_fusion: True # Use a kernel that fuses the bias addition from weight matrices with the subsequent activation function.
          grad_div_ar_fusion: True # Fuse grad division into torch.distributed.all_reduce
          masked_softmax_fusion: True # Use a kernel that fuses the attention softmax with it's mask.
          bias_dropout_add_fusion: True # Use a kernel that fuses the bias addition, dropout and residual connection addition.
          bias: True # Whether to use bias terms in all weight matrices.
          normalization: 'layernorm' # Normalization layer to use. Options are ['layernorm', 'rmsnorm']
          encoder_arch: 'transformer'
          decoder_arch: 'transformer'
          activation: 'geglu' # Options ['gelu', 'geglu', 'swiglu', 'reglu']
          headscale: False # Whether to learn extra parameters that scale the output of the each self-attention head.
          transformer_block_type: 'pre_ln' # Options ['pre_ln', 'post_ln', 'normformer']

          tokenizer:
            library: 'megatron'
            type: 'BertWordPieceCase'
            model: null
            vocab_file: ${data_dir}/bpe/vocab.txt
            merge_file: null
            num_sentinel_tokens: 100

          # precision
          native_amp_init_scale: 4294967296 # 2 ** 32
          native_amp_growth_interval: 1000
          fp32_residual_connection: False # Move residual connections to fp32
          fp16_lm_cross_entropy: False # Move the cross entropy unreduced loss calculation for lm head to fp16

          # miscellaneous
          seed: 1234
          use_cpu_initialization: False # Init weights on the CPU (slow for large models)
          onnx_safe: False # Use work-arounds for known problems with Torch ONNX exporter.
          apex_transformer_log_level: 30 # Python logging level displays logs with severity greater than or equal to this

          activations_checkpoint_method: block # 'uniform', 'block'
          activations_checkpoint_num_layers: 0
<<<<<<< HEAD
        
=======

>>>>>>> df81e770
          nsys_profile:
            enabled: False
            trace: [nvtx,cuda]
            start_step: 10  # Global batch to start profiling
            end_step: 10 # Global batch to end profiling
            ranks: [0] # Global rank IDs to profile
<<<<<<< HEAD
            gen_shape: False # Generate model and kernel details including input shapes
        
=======
            gen_shape: False

>>>>>>> df81e770
          optim:
            name: fused_adam
            lr: 0.0001
            betas:
              - 0.9
              - 0.999
            eps: 1e-8
            weight_decay: 0.01
            sched:
              name: WarmupAnnealing
              min_lr: 0.00001
              last_epoch: -1
              warmup_ratio: 0.01


          data:
            data_impl: mmap
            splits_string: "999982,9,9"
            seq_length: 512
            seq_length_dec: 128
            skip_warmup: True
            num_workers: 4
            dataloader_type: single # cyclic
            masked_lm_prob: 0.15
            dataset_type: 't5'
            short_seq_prob: 0.0
            max_ngram_size: 10
            mean_ngram_size: null
            geometric_dist: True
            permutation: False
            whole_word_masking: True
            favor_longer_ngrams: False
            index_mapping_dir: null # path to save index mapping .npy files, by default will save in the same location as data_prefix
            data_prefix: # Should be weight path weight path... for a blended dataset
              - .0333
              - ${data_dir}/my-t5_00_text_document
              - .0333
              - ${data_dir}/my-t5_01_text_document
              - .0333
              - ${data_dir}/my-t5_02_text_document
              - .0333
              - ${data_dir}/my-t5_03_text_document
              - .0333
              - ${data_dir}/my-t5_04_text_document
              - .0333
              - ${data_dir}/my-t5_05_text_document
              - .0333
              - ${data_dir}/my-t5_06_text_document
              - .0333
              - ${data_dir}/my-t5_07_text_document
              - .0333
              - ${data_dir}/my-t5_08_text_document
              - .0333
              - ${data_dir}/my-t5_09_text_document
              - .0333
              - ${data_dir}/my-t5_10_text_document
              - .0333
              - ${data_dir}/my-t5_11_text_document
              - .0333
              - ${data_dir}/my-t5_12_text_document
              - .0333
              - ${data_dir}/my-t5_13_text_document
              - .0333
              - ${data_dir}/my-t5_14_text_document
              - .0333
              - ${data_dir}/my-t5_15_text_document
              - .0333
              - ${data_dir}/my-t5_16_text_document
              - .0333
              - ${data_dir}/my-t5_17_text_document
              - .0333
              - ${data_dir}/my-t5_18_text_document
              - .0333
              - ${data_dir}/my-t5_19_text_document
              - .0333
              - ${data_dir}/my-t5_20_text_document
              - .0333
              - ${data_dir}/my-t5_21_text_document
              - .0333
              - ${data_dir}/my-t5_22_text_document
              - .0333
              - ${data_dir}/my-t5_23_text_document
              - .0333
              - ${data_dir}/my-t5_24_text_document
              - .0333
              - ${data_dir}/my-t5_25_text_document
              - .0333
              - ${data_dir}/my-t5_26_text_document
              - .0333
              - ${data_dir}/my-t5_27_text_document
              - .0333
              - ${data_dir}/my-t5_28_text_document
              - .0334
              - ${data_dir}/my-t5_29_text_document
        """
        expected = OmegaConf.create(s)
        assert (
                expected == conf
        ), f"conf/training/t5/11b.yaml must be set to {expected} but it currently is {conf}."

    def test_training_t5_config_23b(self):
        conf = OmegaConf.load("conf/training/t5/23b.yaml")
        s = """
        run:
          name: t5_23b
          results_dir: ${base_results_dir}/${.name}
          time_limit: "55-00:00:00"
          dependency: "singleton"

        name: megatron_t5
        restore_from_path: null # used when starting from a .nemo file

        trainer:
          num_nodes: 40
          devices: 8
          accelerator: gpu
          precision: bf16
          logger: False # logger provided by exp_manager
          enable_checkpointing: False
          replace_sampler_ddp: False
          max_epochs: null
          max_steps: 1066667 # consumed_samples = global_step * global_batch_size
          max_time: "54:23:30:00"
          log_every_n_steps: 10
          val_check_interval: 2000
          limit_val_batches: 50
          limit_test_batches: 500
          accumulate_grad_batches: 1
          gradient_clip_val: 1.0


        exp_manager:
          explicit_log_dir: ${training.run.results_dir}
          exp_dir: null
          name: megatron_t5
          create_wandb_logger: False
          wandb_logger_kwargs:
            project: nemo_t5
            name: ${training.run.name}
          resume_if_exists: True
          resume_ignore_no_checkpoint: True
          create_checkpoint_callback: True
          checkpoint_callback_params:
            monitor: val_loss
            save_top_k: 10
            mode: min
            always_save_nemo: False # saves nemo file during validation, not implemented for model parallel
            save_nemo_on_train_end: False # not recommended when training large models on clusters with short time limits
            filename: 'megatron_t5--{val_loss:.2f}-{step}-{consumed_samples}'
            model_parallel_size: ${multiply:${training.model.tensor_model_parallel_size}, ${training.model.pipeline_model_parallel_size}}
          log_step_timing: True
          step_timing_kwargs:
            sync_cuda: True
            buffer_size: 5

        model:
          # model parallelism
          micro_batch_size: 4
          global_batch_size: 1920 # will use more micro batches to reach global batch size
          tensor_model_parallel_size: 4
          pipeline_model_parallel_size: 2
          resume_from_checkpoint: null # manually set the checkpoint file to load from
          pipeline_model_parallel_split_rank: ${divide_floor:${.pipeline_model_parallel_size}, 2}

          # model architecture
          make_vocab_size_divisible_by: 128 # Pad the vocab size to be divisible by this value for computation efficiency.
          pre_process: True # add embedding
          post_process: True # add pooler

          megatron_amp_O2: True # use AMP with O2 style mixed precision instead of native amp on-the-fly weight autocasting.
          grad_allreduce_chunk_size_mb: 125

          seq_length: 512
          max_position_embeddings: ${.seq_length}
          num_layers: 36
          hidden_size: 5120
          ffn_hidden_size: 10880  # Transformer FFN hidden size. 4 * hidden_size.
          num_attention_heads: 80
          init_method_std: 0.015  # Standard deviation of the zero mean normal distribution used for weight initialization.')
          hidden_dropout: 0.1  # Dropout probability for hidden state transformer.
          attention_dropout: 0.1 # Dropout probability in the attention layer.
          position_embedding_type: 'learned_absolute' # Position embedding type. Options ['learned_absolute', 'relative']
          relative_attention_num_buckets: 32 # Relative position number of buckets for computing the bias
          relative_attention_max_distance: 128 # max_distance to keep relative distance in the attention_num_buckets.
          relative_position_bias_self_attention_only: True # Whether to only use relative position bias for self attention only.
          kv_channels: 64  # Projection weights dimension in multi-head attention. Set to hidden_size // num_attention_heads if null
          apply_query_key_layer_scaling: True # scale Q * K^T by 1 / layer-number.
          layernorm_epsilon: 1e-5
          persist_layer_norm: True # Use of persistent fused layer norm kernel.
          gradient_as_bucket_view: True # Allocate gradients in a contiguous bucket to save memory (less fragmentation and buffer memory)
          bias_activation_fusion: True # Use a kernel that fuses the bias addition from weight matrices with the subsequent activation function.
          grad_div_ar_fusion: True # Fuse grad division into torch.distributed.all_reduce
          masked_softmax_fusion: True # Use a kernel that fuses the attention softmax with it's mask.
          bias_dropout_add_fusion: True # Use a kernel that fuses the bias addition, dropout and residual connection addition.
          bias: True # Whether to use bias terms in all weight matrices.
          normalization: 'layernorm' # Normalization layer to use. Options are ['layernorm', 'rmsnorm']
          encoder_arch: 'transformer'
          decoder_arch: 'transformer'
          activation: 'geglu' # Options ['gelu', 'geglu', 'swiglu', 'reglu']
          headscale: False # Whether to learn extra parameters that scale the output of the each self-attention head.
          transformer_block_type: 'pre_ln' # Options ['pre_ln', 'post_ln', 'normformer']

          tokenizer:
            library: 'megatron'
            type: 'BertWordPieceCase'
            model: null
            vocab_file: ${data_dir}/bpe/vocab.txt
            merge_file: null
            num_sentinel_tokens: 100

          # precision
          native_amp_init_scale: 4294967296 # 2 ** 32
          native_amp_growth_interval: 1000
          fp32_residual_connection: False # Move residual connections to fp32
          fp16_lm_cross_entropy: False # Move the cross entropy unreduced loss calculation for lm head to fp16

          # miscellaneous
          seed: 1234
          use_cpu_initialization: False # Init weights on the CPU (slow for large models)
          onnx_safe: False # Use work-arounds for known problems with Torch ONNX exporter.
          apex_transformer_log_level: 30 # Python logging level displays logs with severity greater than or equal to this

          activations_checkpoint_method: block # 'uniform', 'block'
          activations_checkpoint_num_layers: 0
<<<<<<< HEAD
        
=======

>>>>>>> df81e770
          nsys_profile:
            enabled: False
            trace: [nvtx,cuda]
            start_step: 10  # Global batch to start profiling
            end_step: 10 # Global batch to end profiling
            ranks: [0] # Global rank IDs to profile
<<<<<<< HEAD
            gen_shape: False # Generate model and kernel details including input shapes
        
=======
            gen_shape: False

>>>>>>> df81e770
          optim:
            name: fused_adam
            lr: 0.0001
            betas:
              - 0.9
              - 0.999
            eps: 1e-8
            weight_decay: 0.01
            sched:
              name: WarmupAnnealing
              min_lr: 0.00001
              last_epoch: -1
              warmup_ratio: 0.01


          data:
            data_impl: mmap
            splits_string: "999982,9,9"
            seq_length: 512
            seq_length_dec: 128
            skip_warmup: True
            num_workers: 4
            dataloader_type: single # cyclic
            masked_lm_prob: 0.15
            dataset_type: 't5'
            short_seq_prob: 0.0
            max_ngram_size: 10
            mean_ngram_size: null
            geometric_dist: True
            permutation: False
            whole_word_masking: True
            favor_longer_ngrams: False
            index_mapping_dir: null # path to save index mapping .npy files, by default will save in the same location as data_prefix
            data_prefix: # Should be weight path weight path... for a blended dataset
              - .0333
              - ${data_dir}/my-t5_00_text_document
              - .0333
              - ${data_dir}/my-t5_01_text_document
              - .0333
              - ${data_dir}/my-t5_02_text_document
              - .0333
              - ${data_dir}/my-t5_03_text_document
              - .0333
              - ${data_dir}/my-t5_04_text_document
              - .0333
              - ${data_dir}/my-t5_05_text_document
              - .0333
              - ${data_dir}/my-t5_06_text_document
              - .0333
              - ${data_dir}/my-t5_07_text_document
              - .0333
              - ${data_dir}/my-t5_08_text_document
              - .0333
              - ${data_dir}/my-t5_09_text_document
              - .0333
              - ${data_dir}/my-t5_10_text_document
              - .0333
              - ${data_dir}/my-t5_11_text_document
              - .0333
              - ${data_dir}/my-t5_12_text_document
              - .0333
              - ${data_dir}/my-t5_13_text_document
              - .0333
              - ${data_dir}/my-t5_14_text_document
              - .0333
              - ${data_dir}/my-t5_15_text_document
              - .0333
              - ${data_dir}/my-t5_16_text_document
              - .0333
              - ${data_dir}/my-t5_17_text_document
              - .0333
              - ${data_dir}/my-t5_18_text_document
              - .0333
              - ${data_dir}/my-t5_19_text_document
              - .0333
              - ${data_dir}/my-t5_20_text_document
              - .0333
              - ${data_dir}/my-t5_21_text_document
              - .0333
              - ${data_dir}/my-t5_22_text_document
              - .0333
              - ${data_dir}/my-t5_23_text_document
              - .0333
              - ${data_dir}/my-t5_24_text_document
              - .0333
              - ${data_dir}/my-t5_25_text_document
              - .0333
              - ${data_dir}/my-t5_26_text_document
              - .0333
              - ${data_dir}/my-t5_27_text_document
              - .0333
              - ${data_dir}/my-t5_28_text_document
              - .0334
              - ${data_dir}/my-t5_29_text_document
        """
        expected = OmegaConf.create(s)
        assert (
                expected == conf
        ), f"conf/training/t5/23b.yaml must be set to {expected} but it currently is {conf}."

    def test_training_t5_config_41b(self):
        conf = OmegaConf.load("conf/training/t5/41b.yaml")
        s = """
        run:
          name: t5_41b
          results_dir: ${base_results_dir}/${.name}
          time_limit: "100-00:00:00"
          dependency: "singleton"

        name: megatron_t5
        restore_from_path: null # used when starting from a .nemo file

        trainer:
          num_nodes: 40
          devices: 8
          accelerator: gpu
          precision: bf16
          logger: False # logger provided by exp_manager
          enable_checkpointing: False
          replace_sampler_ddp: False
          max_epochs: null
          max_steps: 1066667 # consumed_samples = global_step * global_batch_size
          max_time: "99:23:30:00"
          log_every_n_steps: 10
          val_check_interval: 2000
          limit_val_batches: 50
          limit_test_batches: 500
          accumulate_grad_batches: 1
          gradient_clip_val: 1.0


        exp_manager:
          explicit_log_dir: ${training.run.results_dir}
          exp_dir: null
          name: megatron_t5
          create_wandb_logger: False
          wandb_logger_kwargs:
            project: nemo_t5
            name: ${training.run.name}
          resume_if_exists: True
          resume_ignore_no_checkpoint: True
          create_checkpoint_callback: True
          checkpoint_callback_params:
            monitor: val_loss
            save_top_k: 10
            mode: min
            always_save_nemo: False # saves nemo file during validation, not implemented for model parallel
            save_nemo_on_train_end: False # not recommended when training large models on clusters with short time limits
            filename: 'megatron_t5--{val_loss:.2f}-{step}-{consumed_samples}'
            model_parallel_size: ${multiply:${training.model.tensor_model_parallel_size}, ${training.model.pipeline_model_parallel_size}}
          log_step_timing: True
          step_timing_kwargs:
            sync_cuda: True
            buffer_size: 5

        model:
          # model parallelism
          micro_batch_size: 4
          global_batch_size: 1920 # will use more micro batches to reach global batch size
          tensor_model_parallel_size: 4
          pipeline_model_parallel_size: 4
          resume_from_checkpoint: null # manually set the checkpoint file to load from
          pipeline_model_parallel_split_rank: ${divide_floor:${.pipeline_model_parallel_size}, 2}

          # model architecture
          make_vocab_size_divisible_by: 128 # Pad the vocab size to be divisible by this value for computation efficiency.
          pre_process: True # add embedding
          post_process: True # add pooler

          megatron_amp_O2: True # use AMP with O2 style mixed precision instead of native amp on-the-fly weight autocasting.
          grad_allreduce_chunk_size_mb: 125

          seq_length: 512
          max_position_embeddings: ${.seq_length}
          num_layers: 48
          hidden_size: 6144
          ffn_hidden_size: 10880  # Transformer FFN hidden size. 4 * hidden_size.
          num_attention_heads: 96
          init_method_std: 0.015  # Standard deviation of the zero mean normal distribution used for weight initialization.')
          hidden_dropout: 0.1  # Dropout probability for hidden state transformer.
          attention_dropout: 0.1 # Dropout probability in the attention layer.
          position_embedding_type: 'learned_absolute' # Position embedding type. Options ['learned_absolute', 'relative']
          relative_attention_num_buckets: 32 # Relative position number of buckets for computing the bias
          relative_attention_max_distance: 128 # max_distance to keep relative distance in the attention_num_buckets.
          relative_position_bias_self_attention_only: True # Whether to only use relative position bias for self attention only.
          kv_channels: 64  # Projection weights dimension in multi-head attention. Set to hidden_size // num_attention_heads if null
          apply_query_key_layer_scaling: True # scale Q * K^T by 1 / layer-number.
          layernorm_epsilon: 1e-5
          persist_layer_norm: True # Use of persistent fused layer norm kernel.
          gradient_as_bucket_view: True # Allocate gradients in a contiguous bucket to save memory (less fragmentation and buffer memory)
          bias_activation_fusion: True # Use a kernel that fuses the bias addition from weight matrices with the subsequent activation function.
          grad_div_ar_fusion: True # Fuse grad division into torch.distributed.all_reduce
          masked_softmax_fusion: True # Use a kernel that fuses the attention softmax with it's mask.
          bias_dropout_add_fusion: True # Use a kernel that fuses the bias addition, dropout and residual connection addition.
          bias: True # Whether to use bias terms in all weight matrices.
          normalization: 'layernorm' # Normalization layer to use. Options are ['layernorm', 'rmsnorm']
          encoder_arch: 'transformer'
          decoder_arch: 'transformer'
          activation: 'geglu' # Options ['gelu', 'geglu', 'swiglu', 'reglu']
          headscale: False # Whether to learn extra parameters that scale the output of the each self-attention head.
          transformer_block_type: 'pre_ln' # Options ['pre_ln', 'post_ln', 'normformer']

          tokenizer:
            library: 'megatron'
            type: 'BertWordPieceCase'
            model: null
            vocab_file: ${data_dir}/bpe/vocab.txt
            merge_file: null
            num_sentinel_tokens: 100

          # precision
          native_amp_init_scale: 4294967296 # 2 ** 32
          native_amp_growth_interval: 1000
          fp32_residual_connection: False # Move residual connections to fp32
          fp16_lm_cross_entropy: False # Move the cross entropy unreduced loss calculation for lm head to fp16

          # miscellaneous
          seed: 1234
          use_cpu_initialization: False # Init weights on the CPU (slow for large models)
          onnx_safe: False # Use work-arounds for known problems with Torch ONNX exporter.
          apex_transformer_log_level: 30 # Python logging level displays logs with severity greater than or equal to this

          activations_checkpoint_method: block # 'uniform', 'block'
          activations_checkpoint_num_layers: 0
<<<<<<< HEAD
        
=======

>>>>>>> df81e770
          nsys_profile:
            enabled: False
            trace: [nvtx,cuda]
            start_step: 10  # Global batch to start profiling
            end_step: 10 # Global batch to end profiling
            ranks: [0] # Global rank IDs to profile
<<<<<<< HEAD
            gen_shape: False # Generate model and kernel details including input shapes
        
=======
            gen_shape: False

>>>>>>> df81e770
          optim:
            name: fused_adam
            lr: 0.0001
            betas:
              - 0.9
              - 0.999
            eps: 1e-8
            weight_decay: 0.01
            sched:
              name: WarmupAnnealing
              min_lr: 0.00001
              last_epoch: -1
              warmup_ratio: 0.01


          data:
            data_impl: mmap
            splits_string: "999982,9,9"
            seq_length: 512
            seq_length_dec: 128
            skip_warmup: True
            num_workers: 4
            dataloader_type: single # cyclic
            masked_lm_prob: 0.15
            dataset_type: 't5'
            short_seq_prob: 0.0
            max_ngram_size: 10
            mean_ngram_size: null
            geometric_dist: True
            permutation: False
            whole_word_masking: True
            favor_longer_ngrams: False
            index_mapping_dir: null # path to save index mapping .npy files, by default will save in the same location as data_prefix
            data_prefix: # Should be weight path weight path... for a blended dataset
              - .0333
              - ${data_dir}/my-t5_00_text_document
              - .0333
              - ${data_dir}/my-t5_01_text_document
              - .0333
              - ${data_dir}/my-t5_02_text_document
              - .0333
              - ${data_dir}/my-t5_03_text_document
              - .0333
              - ${data_dir}/my-t5_04_text_document
              - .0333
              - ${data_dir}/my-t5_05_text_document
              - .0333
              - ${data_dir}/my-t5_06_text_document
              - .0333
              - ${data_dir}/my-t5_07_text_document
              - .0333
              - ${data_dir}/my-t5_08_text_document
              - .0333
              - ${data_dir}/my-t5_09_text_document
              - .0333
              - ${data_dir}/my-t5_10_text_document
              - .0333
              - ${data_dir}/my-t5_11_text_document
              - .0333
              - ${data_dir}/my-t5_12_text_document
              - .0333
              - ${data_dir}/my-t5_13_text_document
              - .0333
              - ${data_dir}/my-t5_14_text_document
              - .0333
              - ${data_dir}/my-t5_15_text_document
              - .0333
              - ${data_dir}/my-t5_16_text_document
              - .0333
              - ${data_dir}/my-t5_17_text_document
              - .0333
              - ${data_dir}/my-t5_18_text_document
              - .0333
              - ${data_dir}/my-t5_19_text_document
              - .0333
              - ${data_dir}/my-t5_20_text_document
              - .0333
              - ${data_dir}/my-t5_21_text_document
              - .0333
              - ${data_dir}/my-t5_22_text_document
              - .0333
              - ${data_dir}/my-t5_23_text_document
              - .0333
              - ${data_dir}/my-t5_24_text_document
              - .0333
              - ${data_dir}/my-t5_25_text_document
              - .0333
              - ${data_dir}/my-t5_26_text_document
              - .0333
              - ${data_dir}/my-t5_27_text_document
              - .0333
              - ${data_dir}/my-t5_28_text_document
              - .0334
              - ${data_dir}/my-t5_29_text_document
        """
        expected = OmegaConf.create(s)
        assert (
                expected == conf
        ), f"conf/training/t5/41b.yaml must be set to {expected} but it currently is {conf}."<|MERGE_RESOLUTION|>--- conflicted
+++ resolved
@@ -133,11 +133,8 @@
             start_step: 10  # Global batch to start profiling
             end_step: 10 # Global batch to end profiling
             ranks: [0] # Global rank IDs to profile
-<<<<<<< HEAD
-            gen_shape: False # Generate model and kernel details including input shapes
-=======
             gen_shape: False
->>>>>>> df81e770
+
 
           optim:
             name: fused_adam
@@ -363,24 +360,16 @@
 
           activations_checkpoint_method: block # 'uniform', 'block'
           activations_checkpoint_num_layers: 0
-<<<<<<< HEAD
-        
-=======
-
->>>>>>> df81e770
+
           nsys_profile:
             enabled: False
             trace: [nvtx,cuda]
             start_step: 10  # Global batch to start profiling
             end_step: 10 # Global batch to end profiling
             ranks: [0] # Global rank IDs to profile
-<<<<<<< HEAD
-            gen_shape: False # Generate model and kernel details including input shapes
-        
-=======
             gen_shape: False
 
->>>>>>> df81e770
+
           optim:
             name: fused_adam
             lr: 0.0001
@@ -605,24 +594,16 @@
 
           activations_checkpoint_method: block # 'uniform', 'block'
           activations_checkpoint_num_layers: 0
-<<<<<<< HEAD
-        
-=======
-
->>>>>>> df81e770
+
           nsys_profile:
             enabled: False
             trace: [nvtx,cuda]
             start_step: 10  # Global batch to start profiling
             end_step: 10 # Global batch to end profiling
             ranks: [0] # Global rank IDs to profile
-<<<<<<< HEAD
-            gen_shape: False # Generate model and kernel details including input shapes
-        
-=======
             gen_shape: False
 
->>>>>>> df81e770
+
           optim:
             name: fused_adam
             lr: 0.0001
@@ -847,24 +828,16 @@
 
           activations_checkpoint_method: block # 'uniform', 'block'
           activations_checkpoint_num_layers: 0
-<<<<<<< HEAD
-        
-=======
-
->>>>>>> df81e770
+
           nsys_profile:
             enabled: False
             trace: [nvtx,cuda]
             start_step: 10  # Global batch to start profiling
             end_step: 10 # Global batch to end profiling
             ranks: [0] # Global rank IDs to profile
-<<<<<<< HEAD
-            gen_shape: False # Generate model and kernel details including input shapes
-        
-=======
             gen_shape: False
 
->>>>>>> df81e770
+
           optim:
             name: fused_adam
             lr: 0.0001
@@ -1089,24 +1062,16 @@
 
           activations_checkpoint_method: block # 'uniform', 'block'
           activations_checkpoint_num_layers: 0
-<<<<<<< HEAD
-        
-=======
-
->>>>>>> df81e770
+
           nsys_profile:
             enabled: False
             trace: [nvtx,cuda]
             start_step: 10  # Global batch to start profiling
             end_step: 10 # Global batch to end profiling
             ranks: [0] # Global rank IDs to profile
-<<<<<<< HEAD
-            gen_shape: False # Generate model and kernel details including input shapes
-        
-=======
             gen_shape: False
 
->>>>>>> df81e770
+
           optim:
             name: fused_adam
             lr: 0.0001
